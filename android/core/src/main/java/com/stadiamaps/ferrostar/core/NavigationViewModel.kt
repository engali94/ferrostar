package com.stadiamaps.ferrostar.core

import android.util.Log
import androidx.lifecycle.ViewModel
import androidx.lifecycle.viewModelScope
import com.stadiamaps.ferrostar.core.extensions.deviation
import com.stadiamaps.ferrostar.core.extensions.progress
import com.stadiamaps.ferrostar.core.extensions.visualInstruction
import kotlinx.coroutines.Dispatchers
import kotlinx.coroutines.flow.MutableStateFlow
import kotlinx.coroutines.flow.SharingStarted
import kotlinx.coroutines.flow.StateFlow
import kotlinx.coroutines.flow.asStateFlow
import kotlinx.coroutines.flow.map
import kotlinx.coroutines.flow.stateIn
import kotlinx.coroutines.launch
import uniffi.ferrostar.GeographicCoordinate
import uniffi.ferrostar.NavigationControllerConfig
import uniffi.ferrostar.Route
import uniffi.ferrostar.RouteDeviation
import uniffi.ferrostar.SpokenInstruction
import uniffi.ferrostar.TripProgress
import uniffi.ferrostar.TripState
import uniffi.ferrostar.UserLocation
import uniffi.ferrostar.VisualInstruction
import uniffi.ferrostar.Waypoint
import kotlin.coroutines.CoroutineContext

data class NavigationUiState(
    val snappedLocation: UserLocation?,
    val heading: Float?,
    val routeGeometry: List<GeographicCoordinate>,
    val visualInstruction: VisualInstruction?,
    val spokenInstruction: SpokenInstruction?,
    val progress: TripProgress?,
    val isCalculatingNewRoute: Boolean?,
    val routeDeviation: RouteDeviation?,
    val isMuted: Boolean?
) {
  companion object {
    fun fromFerrostar(
        coreState: NavigationState,
        isMuted: Boolean?,
        userLocation: UserLocation?
    ): NavigationUiState =
        NavigationUiState(
            snappedLocation = userLocation,
            // TODO: Heading/course over ground
            heading = null,
            routeGeometry = coreState.routeGeometry,
            visualInstruction = coreState.tripState.visualInstruction(),
            spokenInstruction = null,
            progress = coreState.tripState.progress(),
            isCalculatingNewRoute = coreState.isCalculatingNewRoute,
            routeDeviation = coreState.tripState.deviation(),
            isMuted = isMuted)
  }
}

interface NavigationViewModel {
  val uiState: StateFlow<NavigationUiState>

<<<<<<< HEAD
  fun startNavigation(route: Route, config: NavigationControllerConfig? = null)
  fun replaceRoute(route: Route, config: NavigationControllerConfig? = null)
=======
  fun toggleMute()

>>>>>>> e1859bd5
  fun stopNavigation()
}

class DefaultNavigationViewModel(
    private val ferrostarCore: FerrostarCore,
    private val spokenInstructionObserver: SpokenInstructionObserver? = null,
    locationProvider: LocationProvider
) : ViewModel(), NavigationViewModel {

  private var lastLocation: UserLocation? = locationProvider.lastLocation

  override val uiState =
      ferrostarCore.state
          .map { coreState ->
            lastLocation =
                when (coreState.tripState) {
                  is TripState.Navigating -> coreState.tripState.snappedUserLocation
                  is TripState.Complete,
                  TripState.Idle -> locationProvider.lastLocation
                }

            uiState(coreState, spokenInstructionObserver?.isMuted, lastLocation)
            // This awkward dance is required because Kotlin doesn't have a way to map over
            // StateFlows without converting to a generic Flow in the process.
          }
          .stateIn(
              scope = viewModelScope,
              started = SharingStarted.WhileSubscribed(),
              initialValue =
                  uiState(
                      ferrostarCore.state.value, spokenInstructionObserver?.isMuted, lastLocation))

  private val _routes = MutableStateFlow<List<Route>?>(null)
  val routes: StateFlow<List<Route>?> = _routes.asStateFlow()

  fun getRoutes(
    origin: UserLocation,
    waypoints: List<Waypoint>
  ) {
    viewModelScope.launch(Dispatchers.IO) {
      _routes.value = ferrostarCore.getRoutes(origin, waypoints)
    }
  }

  override fun startNavigation(route: Route, config: NavigationControllerConfig?) {
    ferrostarCore.startNavigation(route, config)
  }

  override fun replaceRoute(route: Route, config: NavigationControllerConfig?) {
    ferrostarCore.replaceRoute(route, config)
  }

  override fun stopNavigation() {
    ferrostarCore.stopNavigation()
  }

  override fun toggleMute() {
    if (spokenInstructionObserver == null) {
      Log.d("NavigationViewModel", "Spoken instruction observer is null, mute operation ignored.")
      return
    }
    spokenInstructionObserver.isMuted = !spokenInstructionObserver.isMuted
  }

  private fun uiState(coreState: NavigationState, isMuted: Boolean?, location: UserLocation?) =
      NavigationUiState.fromFerrostar(coreState, isMuted, location)
}<|MERGE_RESOLUTION|>--- conflicted
+++ resolved
@@ -60,13 +60,10 @@
 interface NavigationViewModel {
   val uiState: StateFlow<NavigationUiState>
 
-<<<<<<< HEAD
   fun startNavigation(route: Route, config: NavigationControllerConfig? = null)
   fun replaceRoute(route: Route, config: NavigationControllerConfig? = null)
-=======
   fun toggleMute()
 
->>>>>>> e1859bd5
   fun stopNavigation()
 }
 
