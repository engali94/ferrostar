--- conflicted
+++ resolved
@@ -50,13 +50,8 @@
       "kind" : "remoteSourceControl",
       "location" : "https://github.com/maplibre/swiftui-dsl",
       "state" : {
-<<<<<<< HEAD
-        "revision" : "899457ffccf6abc802e1639e1bbae6e25e864702",
-        "version" : "0.2.0"
-=======
         "revision" : "c39688db3aac50b523ea062b286c584123022093",
         "version" : "0.3.0"
->>>>>>> dbee23ae
       }
     }
   ],
