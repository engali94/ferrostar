//! Tools for simulating progress along a route.
//!
//! # Example
//!
//! Here's an example usage with the polyline constructor.
//! This can serve as a template for writing your own test code.
//! You may also get some inspiration from the [Swift](https://github.com/stadiamaps/ferrostar/blob/main/apple/Sources/FerrostarCore/Location.swift)
//! or [Kotlin](https://github.com/stadiamaps/ferrostar/blob/main/android/core/src/main/java/com/stadiamaps/ferrostar/core/Location.kt)
//! `SimulatedLocationProvider` implementations which wrap this.
//!
//! ```
//! use ferrostar::simulation::{advance_location_simulation, location_simulation_from_polyline, LocationBias};
//! # use std::error::Error;
//! # fn main() -> Result<(), Box<dyn Error>> {
//!
//! let polyline_precision = 6;
//! // Build the initial state from an encoded polyline.
//! // You can create a simulation from coordinates or even a [Route] as well.
//! let mut state = location_simulation_from_polyline(
//!     "wzvmrBxalf|GcCrX}A|Nu@jI}@pMkBtZ{@x^_Afj@Inn@`@veB",
//!     polyline_precision,
//!     // Passing `Some(number)` will resample your polyline at uniform distances.
//!     // This is often desirable to create a smooth simulated movement when you don't have a GPS trace.
//!     None,
//!     LocationBias::None,
//! )?;
//!
//! loop {
//!     let mut new_state = advance_location_simulation(&state);
//!     if new_state == state {
//!         // When the simulation reaches the end, it keeps yielding the input state.
//!         break;
//!     }
//!     state = new_state;
//!     // Do something; maybe sleep for some period of time until the next timestamp?
//! }
//! #
//! # Ok(())
//! # }
//! ```

use crate::algorithms::trunc_float;
use crate::models::{CourseOverGround, GeographicCoordinate, Route, UserLocation};
use geo::{coord, Bearing, Densify, Geodesic, Haversine, LineString, Point};
use polyline::decode_polyline;
use std::collections::hash_map::DefaultHasher;
use std::hash::{Hash, Hasher};

#[cfg(any(test, feature = "wasm-bindgen"))]
use serde::{Deserialize, Serialize};

#[cfg(feature = "wasm-bindgen")]
use wasm_bindgen::{prelude::*, JsValue};

#[cfg(feature = "wasm-bindgen")]
use tsify::Tsify;

#[cfg(all(feature = "std", not(feature = "web-time")))]
use std::time::SystemTime;

#[cfg(feature = "web-time")]
use web_time::SystemTime;

#[cfg(feature = "alloc")]
use alloc::{
    string::{String, ToString},
    vec::Vec,
};

#[derive(Debug)]
#[cfg_attr(feature = "std", derive(thiserror::Error))]
#[cfg_attr(feature = "uniffi", derive(uniffi::Error))]
#[cfg_attr(feature = "wasm-bindgen", derive(Serialize, Deserialize, Tsify))]
#[cfg_attr(feature = "wasm-bindgen", tsify(into_wasm_abi, from_wasm_abi))]
pub enum SimulationError {
    #[cfg_attr(feature = "std", error("Failed to parse polyline: {error}."))]
    /// Errors decoding the polyline string.
    PolylineError { error: String },
    #[cfg_attr(feature = "std", error("Not enough points (expected at least two)."))]
    /// Not enough points in the input.
    NotEnoughPoints,
}

/// Controls how simulated locations deviate from the actual route line.
/// This simulates real-world GPS behavior where readings often have systematic bias.
#[derive(Clone, PartialEq, Debug)]
#[cfg_attr(feature = "uniffi", derive(uniffi::Enum))]
#[cfg_attr(any(feature = "wasm-bindgen", test), derive(Serialize, Deserialize))]
#[cfg_attr(feature = "wasm-bindgen", derive(Tsify))]
pub enum LocationBias {
    /// Simulates GPS bias by offsetting locations to the left of the route direction.
    /// The f64 parameter specifies the offset distance in meters.
    Left(f64),

    /// Simulates GPS bias by offsetting locations to the right of the route direction.
    /// The f64 parameter specifies the offset distance in meters.
    Right(f64),

    /// Simulates GPS bias by randomly choosing left or right offset on initialization
    /// and maintaining that bias throughout the route.
    /// The f64 parameter specifies the offset distance in meters.
    /// 
    /// This mimics real-world GPS behavior where bias direction is random but typically
    /// remains consistent during a trip.
    Random(f64),

    /// No position bias - locations follow the route line exactly.
    /// 
    /// This provides "perfect" GPS behavior, useful for testing basic route following
    /// without position uncertainty.
    None,
}

/// The current state of the simulation.
#[derive(Clone, PartialEq)]
#[cfg_attr(feature = "uniffi", derive(uniffi::Record))]
#[cfg_attr(any(feature = "wasm-bindgen", test), derive(Serialize, Deserialize))]
#[cfg_attr(feature = "wasm-bindgen", derive(Tsify))]
#[cfg_attr(feature = "wasm-bindgen", tsify(into_wasm_abi, from_wasm_abi))]
pub struct LocationSimulationState {
    pub current_location: UserLocation,
    remaining_locations: Vec<GeographicCoordinate>,
    bias: LocationBias,
}

/// Creates a location simulation from a set of coordinates.
///
/// Optionally resamples the input line so that there is a maximum distance between points.
#[cfg_attr(feature = "uniffi", uniffi::export)]
pub fn location_simulation_from_coordinates(
    coordinates: &[GeographicCoordinate],
    resample_distance: Option<f64>,
    bias: LocationBias,
) -> Result<LocationSimulationState, SimulationError> {
    if let Some((current, rest)) = coordinates.split_first() {
        if let Some(next) = rest.first() {
<<<<<<< HEAD
            let (jittered_current, bearing) = add_lateral_offset(*current, *next, &bias);

            let accuracy = match bias {
                LocationBias::None => 0.0,
                LocationBias::Left(m) | LocationBias::Right(m) | LocationBias::Random(m) => m,
            };
            
            let current_location = UserLocation {
                coordinates: jittered_current,
                horizontal_accuracy: accuracy,
                course_over_ground: Some(CourseOverGround {
                    degrees: bearing.round() as u16,
                    accuracy: Some(5),
                }),
=======
            let current_point = Point::from(*current);
            let next_point = Point::from(*next);
            let bearing = Geodesic::bearing(current_point, next_point);
            let current_location = UserLocation {
                coordinates: *current,
                horizontal_accuracy: 0.0,
                course_over_ground: Some(CourseOverGround::new(bearing, None)),
>>>>>>> 4b883ae4
                timestamp: SystemTime::now(),
                speed: None,
            };
            let remaining_locations = if let Some(distance) = resample_distance {
                // Interpolate so that there are no points further apart than the resample distance.
                let coords: Vec<_> = rest
                    .iter()
                    .map(|coord| {
                        coord! {
                            x: coord.lng,
                            y: coord.lat
                        }
                    })
                    .collect();
                let linestring: LineString = coords.into();
                let densified_linestring = linestring.densify::<Haversine>(distance);
                densified_linestring
                    .points()
                    .map(|point| GeographicCoordinate {
                        // We truncate the value to 6 digits of precision
                        // in line with standard navigation API practice.
                        // Nobody needs precision beyond this point,
                        // and it makes testing very annoying.
                        lat: trunc_float(point.y(), 6),
                        lng: trunc_float(point.x(), 6),
                    })
                    .collect()
            } else {
                Vec::from(rest)
            };

            Ok(LocationSimulationState {
                current_location,
                remaining_locations,
                bias,
            })
        } else {
            Err(SimulationError::NotEnoughPoints)
        }
    } else {
        Err(SimulationError::NotEnoughPoints)
    }
}

/// Creates a location simulation from a route.
///
/// Optionally resamples the route geometry so that there is no more than the specified maximum distance between points.
#[cfg_attr(feature = "uniffi", uniffi::export)]
pub fn location_simulation_from_route(
    route: &Route,
    resample_distance: Option<f64>,
    bias: LocationBias,
) -> Result<LocationSimulationState, SimulationError> {
    // This function is purely a convenience for now,
    // but we eventually expand the simulation to be aware of route timing
    location_simulation_from_coordinates(&route.geometry, resample_distance, bias)
}

/// Creates a location simulation from a polyline.
///
/// Optionally resamples the input line so that there is no more than the specified maximum distance between points.
#[cfg_attr(feature = "uniffi", uniffi::export)]
pub fn location_simulation_from_polyline(
    polyline: &str,
    precision: u32,
    resample_distance: Option<f64>,
    bias: LocationBias,
) -> Result<LocationSimulationState, SimulationError> {
    let linestring =
        decode_polyline(polyline, precision).map_err(|error| SimulationError::PolylineError {
            error: error.to_string(),
        })?;
    let coordinates: Vec<_> = linestring
        .coords()
        .map(|c| GeographicCoordinate::from(*c))
        .collect();
    location_simulation_from_coordinates(&coordinates, resample_distance, bias)
}

fn add_lateral_offset(
    current: GeographicCoordinate, 
    next: GeographicCoordinate, 
    bias: &LocationBias
) -> (GeographicCoordinate, f64) {  
    let current_point = Point::from(current);
    let next_point = Point::from(next);
    let bearing: f64 = normalize_bearing(current_point.geodesic_bearing(next_point)) as f64;
    
    match bias {
        LocationBias::None => (current, bearing),
        LocationBias::Left(meters) | LocationBias::Right(meters) | LocationBias::Random(meters) => {
            let sign = match bias {
                LocationBias::Left(_) => -1.0,
                LocationBias::Right(_) => 1.0,
                LocationBias::Random(_) => {
                    let mut hasher = DefaultHasher::new();
                    SystemTime::now()
                        .duration_since(SystemTime::UNIX_EPOCH)
                        .unwrap()
                        .hash(&mut hasher);
                    if hasher.finish() % 2 == 0 { 1.0 } else { -1.0 }
                },         
                LocationBias::None => unreachable!(),
            };
            
            // calculate perpendicular bearing (±90° from bearing)
            let lateral_bearing_rad = (bearing + sign * 90.0).to_radians();
            
            // offset to approximate degrees
            let offset_deg = meters / 111111.0;
            
            let lat_offset = offset_deg * lateral_bearing_rad.cos();
            let lng_offset = offset_deg * lateral_bearing_rad.sin();
            
            (GeographicCoordinate {
                lat: current.lat + lat_offset,
                lng: current.lng + lng_offset,
            }, bearing)
        }
    }
}

/// Returns the next simulation state based on the desired strategy.
/// Results of this can be thought of like a stream from a generator function.
///
/// This function is intended to be called once/second.
/// However, the caller may vary speed to purposefully replay at a faster rate
/// (ex: calling 3x per second will be a triple speed simulation).
///
/// When there are now more locations to visit, returns the same state forever.
#[cfg_attr(feature = "uniffi", uniffi::export)]
pub fn advance_location_simulation(state: &LocationSimulationState) -> LocationSimulationState {
    if let Some((next_coordinate, rest)) = state.remaining_locations.split_first() {
<<<<<<< HEAD
        let (jittered_next, bearing) = add_lateral_offset(
            *next_coordinate,
            if let Some(future) = rest.first() { *future } else { *next_coordinate },
            &state.bias
        );

        let accuracy = match state.bias {
            LocationBias::None => 0.0,
            LocationBias::Left(m) | LocationBias::Right(m) | LocationBias::Random(m) => m,
        };

        let next_location = UserLocation {
            coordinates: jittered_next,
            horizontal_accuracy: accuracy,
            course_over_ground: Some(CourseOverGround {
                degrees: bearing.round() as u16,
                accuracy: Some(5),
            }),
=======
        let current_point = Point::from(state.current_location.coordinates);
        let next_point = Point::from(*next_coordinate);
        let bearing = Geodesic::bearing(current_point, next_point);
        let next_location = UserLocation {
            coordinates: *next_coordinate,
            horizontal_accuracy: 0.0,
            course_over_ground: Some(CourseOverGround::new(bearing, None)),
>>>>>>> 4b883ae4
            timestamp: SystemTime::now(),
            speed: None,
        };
        
        LocationSimulationState {
            current_location: next_location,
            remaining_locations: Vec::from(rest),
            bias: state.bias.clone(),
        }
    } else {
        state.clone()
    }
}

/// JavaScript wrapper for `location_simulation_from_coordinates`.
#[cfg(feature = "wasm-bindgen")]
#[wasm_bindgen(js_name = locationSimulationFromCoordinates)]
pub fn js_location_simulation_from_coordinates(
    coordinates: JsValue,
    resample_distance: Option<f64>,
) -> Result<JsValue, JsValue> {
    let coordinates: Vec<GeographicCoordinate> = serde_wasm_bindgen::from_value(coordinates)
        .map_err(|error| JsValue::from_str(&error.to_string()))?;

    location_simulation_from_coordinates(&coordinates, resample_distance)
        .map(|state| serde_wasm_bindgen::to_value(&state).unwrap())
        .map_err(|error| JsValue::from_str(&error.to_string()))
}

/// JavaScript wrapper for `location_simulation_from_route`.
#[cfg(feature = "wasm-bindgen")]
#[wasm_bindgen(js_name = locationSimulationFromRoute)]
pub fn js_location_simulation_from_route(
    route: JsValue,
    resample_distance: Option<f64>,
) -> Result<JsValue, JsValue> {
    let route: Route = serde_wasm_bindgen::from_value(route)
        .map_err(|error| JsValue::from_str(&error.to_string()))?;

    location_simulation_from_route(&route, resample_distance)
        .map(|state| serde_wasm_bindgen::to_value(&state).unwrap())
        .map_err(|error| JsValue::from_str(&error.to_string()))
}

/// JavaScript wrapper for `location_simulation_from_polyline`.
#[cfg(feature = "wasm-bindgen")]
#[wasm_bindgen(js_name = locationSimulationFromPolyline)]
pub fn js_location_simulation_from_polyline(
    polyline: &str,
    precision: u32,
    resample_distance: Option<f64>,
) -> Result<JsValue, JsValue> {
    location_simulation_from_polyline(polyline, precision, resample_distance)
        .map(|state| serde_wasm_bindgen::to_value(&state).unwrap())
        .map_err(|error| JsValue::from_str(&error.to_string()))
}

/// JavaScript wrapper for `advance_location_simulation`.
#[cfg(feature = "wasm-bindgen")]
#[wasm_bindgen(js_name = advanceLocationSimulation)]
pub fn js_advance_location_simulation(state: JsValue) -> JsValue {
    let state: LocationSimulationState = serde_wasm_bindgen::from_value(state).unwrap();
    let new_state = advance_location_simulation(&state);
    serde_wasm_bindgen::to_value(&new_state).unwrap()
}

#[cfg(test)]
mod tests {
    use super::*;
    use crate::algorithms::snap_user_location_to_line;
    use geo::{Distance, Haversine};
    use rstest::rstest;

    #[rstest]
    #[case(None)]
    #[case(Some(10.0))]
    fn advance_to_next_location(#[case] resample_distance: Option<f64>) {
        let mut state = location_simulation_from_coordinates(
            &[
                GeographicCoordinate { lng: 0.0, lat: 0.0 },
                GeographicCoordinate {
                    lng: 0.0001,
                    lat: 0.0001,
                },
                GeographicCoordinate {
                    lng: 0.0002,
                    lat: 0.0002,
                },
                GeographicCoordinate {
                    lng: 0.0003,
                    lat: 0.0003,
                },
            ],
            resample_distance,
            LocationBias::None,
        )
        .expect("Unable to initialize simulation");

        // Loop until state no longer changes
        let mut states = vec![state.clone()];
        loop {
            let new_state = advance_location_simulation(&state);
            if new_state == state {
                break;
            }
            state = new_state;
            states.push(state.clone());
        }

        insta::assert_yaml_snapshot!(format!("{:?}", resample_distance), states);
    }

    #[test]
    fn state_from_polyline() {
        let state = location_simulation_from_polyline(
            "wzvmrBxalf|GcCrX}A|Nu@jI}@pMkBtZ{@x^_Afj@Inn@`@veB",
            6,
            None,
            LocationBias::None,
        )
        .expect("Unable to parse polyline");
        insta::assert_yaml_snapshot!(state);
    }

    #[test]
    fn test_extended_interpolation_simulation() {
        let polyline = r#"umrefAzifwgF?yJf@?|C@?sJ?iL@_BBqD@cDzh@L|@?jBuDjCCl@u@^f@nB?|ABd@s@r@_AAiBBiC@kAlAHrEQ|F@pCNpA?pAAfB?~CkAtXsGRXlDw@rCo@jBc@SwAKoDr@}GLyAJ}AEs@]qBs@gE_@qC?aBBqAVkBZwBLmAFcBG_DOuB?}A^wAjA}Av@eBJoAAyA[sBbCUhAEIoCdAaCd@{@Fer@@ae@?aD?o[Ny@Vk@Sg@C_FCcDT[S_@Ow@F}oCXoAVe@_@e@?mE?cDNm@Og@Ok@Ck^N_BRu@a@OJqFFyDV[a@kAIkSLcF|AgNb@{@U_@JaEN}ETW[cA\_TbAkm@P_H\sE`AgFrCkKlAuGrEo\n@_B|@[~sBa@pAc@|AAh`Aa@jGEnGCrh@AfiAAjAx@TW`DO|CK\mEZ?~LBzBA|_@GtA?zPGlKQ?op@?uO@ggA?wE@uFEwXEyOCeFAkMAsKIot@?_FEoYAsI?yC?eH?}C?}GAy]Bux@Aog@AmKCmFC}YA}WVgBRu@vAaBlC{CxDCR?h@AhHQvGApDA|BAhHA`DC|GGzFDlM@jNA|J?bAkBtACvAArCClINfDdAfFGzW[|HI`FE@eMhHEt^KpJE"#;
        let max_distance = 10.0;
        let mut state = location_simulation_from_polyline(
            polyline, 
            6, 
            Some(max_distance),
            LocationBias::None
        ).expect("Unable to create initial state");
        let original_linestring = decode_polyline(polyline, 6).expect("Unable to decode polyline");

        // Loop until state no longer changes
        let mut states = vec![state.clone()];
        loop {
            let new_state = advance_location_simulation(&state);
            if new_state == state {
                break;
            }

            // The distance between each point in the simulation should be <= max_distance
            let current_point: Point = state.current_location.into();
            let next_point: Point = new_state.current_location.into();
            let distance = Haversine::distance(current_point, next_point);
            // I'm actually not 100% sure why this extra fudge is needed, but it's not a concern for today.
            assert!(
                distance <= max_distance + 7.0,
                "Expected consecutive points to be <= {max_distance}m apart; was {distance}m"
            );

            let snapped =
                snap_user_location_to_line(new_state.current_location, &original_linestring);
            let snapped_point: Point = snapped.coordinates.into();
            let distance = Haversine::distance(next_point, snapped_point);
            assert!(
                distance <= max_distance,
                "Expected snapped point to be on the line; was {distance}m away"
            );

            state = new_state;
            states.push(state.clone());
        }

        // Sanity check: the simulation finishes on the last point
        assert_eq!(
            state.current_location.coordinates,
            original_linestring
                .points()
                .last()
                .expect("Expected at least one point")
                .into()
        );
        insta::assert_yaml_snapshot!(states);
    }

    #[rstest]
    #[case(LocationBias::None)]
    #[case(LocationBias::Left(4.0))]
    #[case(LocationBias::Right(4.0))]
    #[case(LocationBias::Random(4.0))]
    fn test_location_bias(#[case] bias: LocationBias) {
        let coordinates = vec![
            GeographicCoordinate { lng: 0.0, lat: 0.0 },
            GeographicCoordinate { lng: 0.0001, lat: 0.0001 },
            GeographicCoordinate { lng: 0.0002, lat: 0.0002 },
        ];

        let state = location_simulation_from_coordinates(
            &coordinates,
            None,
            bias.clone()
        ).expect("Failed to create simulation");

        if matches!(bias, LocationBias::None) {
            assert_eq!(state.current_location.coordinates, coordinates[0]);
            return;
        }

        let expected_meters = match bias {
            LocationBias::Left(m) | LocationBias::Right(m) | LocationBias::Random(m) => m,
            LocationBias::None => unreachable!(),
        };

        let original_point: Point = coordinates[0].into();
        let offset_point: Point = state.current_location.coordinates.into();
        let distance = original_point.haversine_distance(&offset_point);

        assert!(
            (distance - expected_meters).abs() < 0.1,
            "Expected offset of {expected_meters}m but got {distance}m"
        );
    }

    #[test]
    fn test_bias_consistency() {
        let coordinates = vec![
            GeographicCoordinate { lng: 0.0, lat: 0.0 },
            GeographicCoordinate { lng: 0.0001, lat: 0.0001 },
            GeographicCoordinate { lng: 0.0002, lat: 0.0002 },
            GeographicCoordinate { lng: 0.0003, lat: 0.0003 },
        ];

        let mut state = location_simulation_from_coordinates(
            &coordinates,
            None,
            LocationBias::Random(4.0)
        ).expect("Failed to create simulation");

        let first_point: Point = state.current_location.coordinates.into();
        let first_original: Point = coordinates[0].into();
        let initial_distance = first_point.haversine_distance(&first_original);

        while let Some((next, _)) = state.remaining_locations.split_first() {
            let new_state = advance_location_simulation(&state);
            if new_state == state {
                break;
            }

            let current_point: Point = new_state.current_location.coordinates.into();
            let original_point: Point = (*next).into();
            let distance = current_point.haversine_distance(&original_point);

            assert!(
                (distance - initial_distance).abs() < 0.1,
                "Bias distance changed from {initial_distance}m to {distance}m"
            );

            state = new_state;
        }
    }
}<|MERGE_RESOLUTION|>--- conflicted
+++ resolved
@@ -99,13 +99,13 @@
     /// Simulates GPS bias by randomly choosing left or right offset on initialization
     /// and maintaining that bias throughout the route.
     /// The f64 parameter specifies the offset distance in meters.
-    /// 
+    ///
     /// This mimics real-world GPS behavior where bias direction is random but typically
     /// remains consistent during a trip.
     Random(f64),
 
     /// No position bias - locations follow the route line exactly.
-    /// 
+    ///
     /// This provides "perfect" GPS behavior, useful for testing basic route following
     /// without position uncertainty.
     None,
@@ -134,30 +134,17 @@
 ) -> Result<LocationSimulationState, SimulationError> {
     if let Some((current, rest)) = coordinates.split_first() {
         if let Some(next) = rest.first() {
-<<<<<<< HEAD
             let (jittered_current, bearing) = add_lateral_offset(*current, *next, &bias);
 
             let accuracy = match bias {
                 LocationBias::None => 0.0,
                 LocationBias::Left(m) | LocationBias::Right(m) | LocationBias::Random(m) => m,
             };
-            
+
             let current_location = UserLocation {
                 coordinates: jittered_current,
                 horizontal_accuracy: accuracy,
-                course_over_ground: Some(CourseOverGround {
-                    degrees: bearing.round() as u16,
-                    accuracy: Some(5),
-                }),
-=======
-            let current_point = Point::from(*current);
-            let next_point = Point::from(*next);
-            let bearing = Geodesic::bearing(current_point, next_point);
-            let current_location = UserLocation {
-                coordinates: *current,
-                horizontal_accuracy: 0.0,
-                course_over_ground: Some(CourseOverGround::new(bearing, None)),
->>>>>>> 4b883ae4
+                course_over_ground: Some(CourseOverGround::new(bearing, Some(5))),
                 timestamp: SystemTime::now(),
                 speed: None,
             };
@@ -238,14 +225,14 @@
 }
 
 fn add_lateral_offset(
-    current: GeographicCoordinate, 
-    next: GeographicCoordinate, 
-    bias: &LocationBias
-) -> (GeographicCoordinate, f64) {  
+    current: GeographicCoordinate,
+    next: GeographicCoordinate,
+    bias: &LocationBias,
+) -> (GeographicCoordinate, f64) {
     let current_point = Point::from(current);
     let next_point = Point::from(next);
-    let bearing: f64 = normalize_bearing(current_point.geodesic_bearing(next_point)) as f64;
-    
+    let bearing = Geodesic::bearing(current_point, next_point);
+
     match bias {
         LocationBias::None => (current, bearing),
         LocationBias::Left(meters) | LocationBias::Right(meters) | LocationBias::Random(meters) => {
@@ -258,24 +245,31 @@
                         .duration_since(SystemTime::UNIX_EPOCH)
                         .unwrap()
                         .hash(&mut hasher);
-                    if hasher.finish() % 2 == 0 { 1.0 } else { -1.0 }
-                },         
+                    if hasher.finish() % 2 == 0 {
+                        1.0
+                    } else {
+                        -1.0
+                    }
+                }
                 LocationBias::None => unreachable!(),
             };
-            
+
             // calculate perpendicular bearing (±90° from bearing)
             let lateral_bearing_rad = (bearing + sign * 90.0).to_radians();
-            
+
             // offset to approximate degrees
             let offset_deg = meters / 111111.0;
-            
+
             let lat_offset = offset_deg * lateral_bearing_rad.cos();
             let lng_offset = offset_deg * lateral_bearing_rad.sin();
-            
-            (GeographicCoordinate {
-                lat: current.lat + lat_offset,
-                lng: current.lng + lng_offset,
-            }, bearing)
+
+            (
+                GeographicCoordinate {
+                    lat: current.lat + lat_offset,
+                    lng: current.lng + lng_offset,
+                },
+                bearing,
+            )
         }
     }
 }
@@ -291,11 +285,14 @@
 #[cfg_attr(feature = "uniffi", uniffi::export)]
 pub fn advance_location_simulation(state: &LocationSimulationState) -> LocationSimulationState {
     if let Some((next_coordinate, rest)) = state.remaining_locations.split_first() {
-<<<<<<< HEAD
         let (jittered_next, bearing) = add_lateral_offset(
             *next_coordinate,
-            if let Some(future) = rest.first() { *future } else { *next_coordinate },
-            &state.bias
+            if let Some(future) = rest.first() {
+                *future
+            } else {
+                *next_coordinate
+            },
+            &state.bias,
         );
 
         let accuracy = match state.bias {
@@ -306,23 +303,11 @@
         let next_location = UserLocation {
             coordinates: jittered_next,
             horizontal_accuracy: accuracy,
-            course_over_ground: Some(CourseOverGround {
-                degrees: bearing.round() as u16,
-                accuracy: Some(5),
-            }),
-=======
-        let current_point = Point::from(state.current_location.coordinates);
-        let next_point = Point::from(*next_coordinate);
-        let bearing = Geodesic::bearing(current_point, next_point);
-        let next_location = UserLocation {
-            coordinates: *next_coordinate,
-            horizontal_accuracy: 0.0,
-            course_over_ground: Some(CourseOverGround::new(bearing, None)),
->>>>>>> 4b883ae4
+            course_over_ground: Some(CourseOverGround::new(bearing, Some(5))),
             timestamp: SystemTime::now(),
             speed: None,
         };
-        
+
         LocationSimulationState {
             current_location: next_location,
             remaining_locations: Vec::from(rest),
@@ -447,12 +432,9 @@
     fn test_extended_interpolation_simulation() {
         let polyline = r#"umrefAzifwgF?yJf@?|C@?sJ?iL@_BBqD@cDzh@L|@?jBuDjCCl@u@^f@nB?|ABd@s@r@_AAiBBiC@kAlAHrEQ|F@pCNpA?pAAfB?~CkAtXsGRXlDw@rCo@jBc@SwAKoDr@}GLyAJ}AEs@]qBs@gE_@qC?aBBqAVkBZwBLmAFcBG_DOuB?}A^wAjA}Av@eBJoAAyA[sBbCUhAEIoCdAaCd@{@Fer@@ae@?aD?o[Ny@Vk@Sg@C_FCcDT[S_@Ow@F}oCXoAVe@_@e@?mE?cDNm@Og@Ok@Ck^N_BRu@a@OJqFFyDV[a@kAIkSLcF|AgNb@{@U_@JaEN}ETW[cA\_TbAkm@P_H\sE`AgFrCkKlAuGrEo\n@_B|@[~sBa@pAc@|AAh`Aa@jGEnGCrh@AfiAAjAx@TW`DO|CK\mEZ?~LBzBA|_@GtA?zPGlKQ?op@?uO@ggA?wE@uFEwXEyOCeFAkMAsKIot@?_FEoYAsI?yC?eH?}C?}GAy]Bux@Aog@AmKCmFC}YA}WVgBRu@vAaBlC{CxDCR?h@AhHQvGApDA|BAhHA`DC|GGzFDlM@jNA|J?bAkBtACvAArCClINfDdAfFGzW[|HI`FE@eMhHEt^KpJE"#;
         let max_distance = 10.0;
-        let mut state = location_simulation_from_polyline(
-            polyline, 
-            6, 
-            Some(max_distance),
-            LocationBias::None
-        ).expect("Unable to create initial state");
+        let mut state =
+            location_simulation_from_polyline(polyline, 6, Some(max_distance), LocationBias::None)
+                .expect("Unable to create initial state");
         let original_linestring = decode_polyline(polyline, 6).expect("Unable to decode polyline");
 
         // Loop until state no longer changes
@@ -506,15 +488,18 @@
     fn test_location_bias(#[case] bias: LocationBias) {
         let coordinates = vec![
             GeographicCoordinate { lng: 0.0, lat: 0.0 },
-            GeographicCoordinate { lng: 0.0001, lat: 0.0001 },
-            GeographicCoordinate { lng: 0.0002, lat: 0.0002 },
+            GeographicCoordinate {
+                lng: 0.0001,
+                lat: 0.0001,
+            },
+            GeographicCoordinate {
+                lng: 0.0002,
+                lat: 0.0002,
+            },
         ];
 
-        let state = location_simulation_from_coordinates(
-            &coordinates,
-            None,
-            bias.clone()
-        ).expect("Failed to create simulation");
+        let state = location_simulation_from_coordinates(&coordinates, None, bias.clone())
+            .expect("Failed to create simulation");
 
         if matches!(bias, LocationBias::None) {
             assert_eq!(state.current_location.coordinates, coordinates[0]);
@@ -528,7 +513,7 @@
 
         let original_point: Point = coordinates[0].into();
         let offset_point: Point = state.current_location.coordinates.into();
-        let distance = original_point.haversine_distance(&offset_point);
+        let distance = Haversine::distance(original_point, offset_point);
 
         assert!(
             (distance - expected_meters).abs() < 0.1,
@@ -540,20 +525,27 @@
     fn test_bias_consistency() {
         let coordinates = vec![
             GeographicCoordinate { lng: 0.0, lat: 0.0 },
-            GeographicCoordinate { lng: 0.0001, lat: 0.0001 },
-            GeographicCoordinate { lng: 0.0002, lat: 0.0002 },
-            GeographicCoordinate { lng: 0.0003, lat: 0.0003 },
+            GeographicCoordinate {
+                lng: 0.0001,
+                lat: 0.0001,
+            },
+            GeographicCoordinate {
+                lng: 0.0002,
+                lat: 0.0002,
+            },
+            GeographicCoordinate {
+                lng: 0.0003,
+                lat: 0.0003,
+            },
         ];
 
-        let mut state = location_simulation_from_coordinates(
-            &coordinates,
-            None,
-            LocationBias::Random(4.0)
-        ).expect("Failed to create simulation");
+        let mut state =
+            location_simulation_from_coordinates(&coordinates, None, LocationBias::Random(4.0))
+                .expect("Failed to create simulation");
 
         let first_point: Point = state.current_location.coordinates.into();
         let first_original: Point = coordinates[0].into();
-        let initial_distance = first_point.haversine_distance(&first_original);
+        let initial_distance = Haversine::distance(first_point, first_original);
 
         while let Some((next, _)) = state.remaining_locations.split_first() {
             let new_state = advance_location_simulation(&state);
@@ -563,7 +555,7 @@
 
             let current_point: Point = new_state.current_location.coordinates.into();
             let original_point: Point = (*next).into();
-            let distance = current_point.haversine_distance(&original_point);
+            let distance = Haversine::distance(current_point, original_point);
 
             assert!(
                 (distance - initial_distance).abs() < 0.1,
