--- conflicted
+++ resolved
@@ -50,14 +50,9 @@
         max_acceptable_deviation: f64,
     },
     // TODO: Standard variants that account for mode of travel. For example, `DefaultFor(modeOfTravel: ModeOfTravel)` with sensible defaults for walking, driving, cycling, etc.
-<<<<<<< HEAD
-    // TODO: Make the custom variant work with wasm-bindgen.
-    /// Arbitrary custom code; you decide!
-    #[cfg_attr(feature = "wasm-bindgen", serde(skip))]
-=======
     /// An arbitrary user-defined implementation.
     /// You decide with your own [`RouteDeviationDetector`] implementation!
->>>>>>> 24e283dc
+    #[cfg_attr(feature = "wasm-bindgen", serde(skip))]
     Custom {
         detector: Arc<dyn RouteDeviationDetector>,
     },
