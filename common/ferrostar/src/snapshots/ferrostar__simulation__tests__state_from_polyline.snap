--- conflicted
+++ resolved
@@ -1,6 +1,6 @@
 ---
 source: ferrostar/src/simulation.rs
-assertion_line: 322
+assertion_line: 417
 expression: state
 ---
 current_location:
@@ -10,11 +10,7 @@
   horizontal_accuracy: 0
   course_over_ground:
     degrees: 288
-<<<<<<< HEAD
     accuracy: 5
-=======
-    accuracy: ~
->>>>>>> 4b883ae4
   speed: ~
 remaining_locations:
   - lat: 60.534782
