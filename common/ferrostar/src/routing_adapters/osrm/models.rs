//! OSRM models from the API spec: <http://project-osrm.org/docs/v5.5.1/api/>
//!
//! Note that in some cases we optionally allow for extensions that have been made to the spec
//! by others which are now pseudo-standardized (ex: Mapbox). We omit some fields which are not
//! needed for navigation.

use crate::models::{ManeuverModifier, ManeuverType};
use alloc::{string::String, vec::Vec};
use serde::Deserialize;
use serde_json::Value;
#[cfg(feature = "alloc")]
use std::collections::HashMap;

#[derive(Deserialize, Debug)]
#[serde(transparent)]
pub struct Coordinate {
    tuple: (f64, f64),
}

impl Coordinate {
    pub fn latitude(&self) -> f64 {
        self.tuple.1
    }

    pub fn longitude(&self) -> f64 {
        self.tuple.0
    }
}

#[derive(Deserialize, Debug)]
pub struct RouteResponse {
    /// The response code.
    ///
    /// Ok indicates success. TODO: enumerate others?
    pub code: String,
    pub routes: Vec<Route>,
    pub waypoints: Vec<Waypoint>,
}

/// A route between two or more waypoints.
#[derive(Deserialize, Debug)]
pub struct Route {
    /// The estimated travel time, in seconds.
    pub duration: f64,
    /// The distance traveled by the route, in meters.
    pub distance: f64,
    /// The geometry of the route.
    ///
    /// NOTE: This library assumes that 1) an overview geometry will always be requested, and
    /// 2) that it will be a polyline (whether it is a polyline5 or polyline6 can be determined
    /// by the [`crate::routing_adapters::RouteResponseParser`]).
    pub geometry: String,
    /// The legs between the given waypoints.
    pub legs: Vec<RouteLeg>,
}

/// A route between exactly two waypoints.
#[derive(Deserialize, Debug)]
pub struct RouteLeg {
    pub annotation: Option<AnyAnnotation>,
    /// The estimated travel time, in seconds.
    pub duration: f64,
    /// The distance traveled this leg, in meters.
    pub distance: f64,
    /// A sequence of steps with turn-by-turn instructions.
    pub steps: Vec<RouteStep>,
    /// A Mapbox and Valhalla extension which indicates which waypoints are passed through rather than creating a new leg.
    #[serde(default)]
    pub via_waypoints: Vec<ViaWaypoint>,
}

#[derive(Deserialize, Debug, Clone, PartialEq)]
pub struct AnyAnnotation {
    #[serde(flatten)]
    pub values: HashMap<String, Vec<Value>>,
}

<<<<<<< HEAD
/// The max speed json units that can be associated with annotations.
/// [MaxSpeed/Units](https://wiki.openstreetmap.org/wiki/Map_Features/Units#Speed)
/// TODO: We could generalize this as or map from this to a `UnitSpeed` enum.
#[derive(Deserialize, PartialEq, Debug, Clone)]
pub enum MaxSpeedUnits {
    #[serde(rename = "km/h")]
    KilometersPerHour,
    #[serde(rename = "mph")]
    MilesPerHour,
    #[serde(rename = "knots")]
    Knots,
}

/// The local posted speed limit between a pair of coordinates.
#[derive(Debug, Clone)]
#[allow(dead_code)] // TODO: https://github.com/stadiamaps/ferrostar/issues/271
pub enum MaxSpeed {
    None { none: bool },
    Unknown { unknown: bool },
    Known { speed: f64, unit: MaxSpeedUnits },
}

=======
>>>>>>> dbee23ae
#[derive(Deserialize, Debug)]
pub struct RouteStep {
    /// The distance from the start of the current maneuver to the following step, in meters.
    pub distance: f64,
    /// The estimated travel time, in seconds.
    pub duration: f64,
    /// The (unsimplified) geometry of the route segment.
    ///
    /// NOTE: This library assumes that the geometry will always be a polyline.
    pub geometry: String,
    /// The name of the way along which travel proceeds.
    pub name: Option<String>,
    /// A reference number or code for the way (if one is available).
    #[serde(rename = "ref")]
    pub reference: Option<String>,
    /// A pronunciation hint for the name of the way.
    pub pronunciation: Option<String>,
    /// The mode of transportation.
    pub mode: Option<String>,
    /// The maneuver for this step
    pub maneuver: StepManeuver,
    /// TODO: docs
    pub intersections: Vec<Intersections>,

    /// A list of exits (name or number), separated by semicolons.
    ///
    /// NOTE: This annotation is not in the official spec, but is a common extension used by Mapbox
    /// and Valhalla.
    pub exits: Option<String>,

    /// The side of the way on which traffic proceeds.
    ///
    /// NOTE: This annotation is not in the official spec, but is a common extension used by Mapbox
    /// and Valhalla.
    pub driving_side: Option<String>,
    // Mapbox and Valhalla extensions that might be useful later
    // pub rotary_name: Option<String>,
    // pub rotary_pronunciation: Option<String>,
    /// Textual instructions that are displayed as a banner; supported by Mapbox and Valhalla
    #[serde(default, rename = "bannerInstructions")]
    pub banner_instructions: Vec<BannerInstruction>,
    /// Textual instructions that are displayed as a banner; supported by Mapbox and Stadia Maps
    #[serde(default, rename = "voiceInstructions")]
    pub voice_instructions: Vec<VoiceInstruction>,
}

#[derive(Deserialize, Debug)]
#[serde(rename_all = "camelCase")]
pub struct BannerInstruction {
    /// How far (in meters) from the upcoming maneuver the instruction should start being displayed
    pub distance_along_geometry: f64,
    pub primary: BannerContent,
    pub secondary: Option<BannerContent>,
    // Sub-maneuver information. This is used to give additional info
    // about the next maneuver or lane guidance.
    pub sub: Option<BannerContent>,
}

#[derive(Deserialize, Debug)]
#[serde(rename_all = "camelCase")]
pub struct VoiceInstruction {
    pub announcement: String,
    pub ssml_announcement: Option<String>,
    /// How far (in meters) from the upcoming maneuver the instruction should be announced
    pub distance_along_geometry: f64,
}

#[derive(Deserialize, Debug)]
pub struct BannerContent {
    pub text: String,
    #[serde(rename = "type")]
    pub maneuver_type: Option<ManeuverType>,
    #[serde(rename = "modifier")]
    pub maneuver_modifier: Option<ManeuverModifier>,
    /// The degree at which the maneuver exits the roundabout.
    /// 180 indicates that the effect of exiting will be to continue in the same direction as
    /// the original travel.
    #[serde(rename = "degrees")]
    pub roundabout_exit_degrees: Option<u16>,
    /// Extra information for displaying the instructions (ex lanes, images, etc)
    pub components: Vec<BannerContentComponent>,
}

/// Details used to display extra information for the banner instructions.
/// Note that while all of these are parsed, not all of them are currently
/// in use.
#[derive(Deserialize, Debug)]
pub struct BannerContentComponent {
    #[serde(rename = "type")]
    pub component_type: Option<String>,
    pub directions: Option<Vec<String>>,
    pub active: Option<bool>,
    pub image_base_url: Option<String>,
    pub abbr: Option<String>,
    pub abbr_priority: Option<u8>,
    pub active_direction: Option<String>,
}

#[derive(Deserialize, Debug)]
pub struct StepManeuver {
    /// The coordinate at which the maneuver takes place.
    pub location: Coordinate,
    /// The clockwise angle from true north to the direction of travel immediately *before*
    /// the maneuver.
    pub bearing_before: u16,
    /// The clockwise angle from true north to the direction of travel immediately *after*
    /// the maneuver.
    pub bearing_after: u16,
    /// A string indicating the type of maneuver.
    ///
    /// Note that even though there are `new name` and `notification` instructions, the
    /// `mode` and `name` (of the parent [`RouteStep`]) can change between *any* pair of instructions.
    /// They only offer a fallback in case there is nothing else to report.
    /// TODO: Model this as an enum. Note that new types may be introduced, and anything unknown to the client should be handled like a turn.
    #[serde(rename = "type")]
    pub maneuver_type: String,
    /// An optional string indicating the direction change of the maneuver.
    /// TODO: Model this as an enum.
    pub modifier: Option<String>,
    /// Non-standard extension in Mapbox and Valhalla where the instruction is computed server-side
    instruction: Option<String>,
}

impl StepManeuver {
    // TODO: This is a placeholder implementation.
    // Most commercial offerings offer server-side synthesis of voice instructions.
    // However, we might consider synthesizing these locally too.
    // This will be rather cumbersome with localization though.
    fn synthesize_instruction(&self, _locale: &str) -> String {
        String::from("TODO: OSRM instruction synthesis")
    }

    pub fn get_instruction(&self) -> String {
        self.instruction
            .clone()
            .unwrap_or_else(|| self.synthesize_instruction("en-US"))
    }
}

#[derive(Deserialize, Debug)]
pub struct Intersections {
    /// The location of the intersection
    pub location: Coordinate,
    /// A list of bearing values that are available at the intersection.
    ///
    /// These describe all available roads at the intersection.
    pub bearings: Vec<u16>,
    /// An array of strings signifying the classes (as specified in the profile) of the road
    /// exiting the intersection.
    ///
    /// Note that Valhalla servers do not return this property.
    #[serde(default)]
    pub classes: Vec<String>,
    /// A list of entry flags, corresponding 1:1 to the list of bearings.
    ///
    /// This value indicates whether the respective road could be entered on a valid route (not
    /// violating some restriction).
    pub entry: Vec<bool>,
    /// An index into the bearings/entry array used to calculate the bearing just before the turn.
    ///
    /// The clockwise angle from true north to the direction of travel immediately before the
    /// maneuver/passing the intersection.
    /// To get the bearing in the direction of driving, the bearing has to be rotated by
    /// 180 degrees. Not supplied for `depart` maneuvers.
    #[serde(default)]
    #[serde(rename = "in")]
    pub intersection_in: usize,
    /// An index into the bearings/entry array used to calculate the bearing just before the turn.
    ///
    /// The clockwise angle from true north to the direction of travel immediately after the
    /// maneuver/passing the intersection.  Not supplied for `arrive` maneuvers.
    #[serde(default)]
    #[serde(rename = "out")]
    pub intersection_out: usize,
    /// A list of turn [`Lane`]s available at the intersection (if info is available).
    ///
    /// Lanes are listed in left-to-right order.
    #[serde(default)]
    pub lanes: Vec<Lane>,
}

#[derive(Deserialize, Debug)]
pub struct Lane {
    /// An indication (ex: marking on the road, sign, etc.) for a turn lane.
    ///
    /// A lane may have multiple indications (ex: both straight and left),
    /// TODO: Turn this into an enum
    pub indications: Vec<String>,
    /// Whether the lane is a valid choice for the current maneuver
    pub valid: bool,
    // TODO: Mapbox and Valhalla extensions: `active` and `valid_indication`
}

#[derive(Deserialize, Debug)]
pub struct Waypoint {
    /// The name of the street that the waypoint snapped to.
    pub name: Option<String>,
    /// The distance (in meters) between the snapped point and the input coordinate.
    pub distance: Option<f64>,
    /// The waypoint's location on the road network.
    pub location: Coordinate,
}

#[derive(Deserialize, Debug)]
pub struct ViaWaypoint {
    /// The distance (in meters) from the leg origin
    pub distance_from_start: f64,
    /// The geometry point index of the location (leg-specific).
    pub geometry_index: f64,
    /// The waypoint's index in the array of waypoints.
    pub waypoint_index: usize,
}

#[cfg(test)]
mod tests {
    use super::*;

    // TODO: Route
    // TODO: RouteLeg

    #[test]
    fn deserialize_annotation() {
        // Example from Mapbox's public docs, which include several annotations not supported at
        // the time of this writing.
        let data = r#"{
            "distance": [
                4.294596842089401,
                5.051172053200946,
                5.533254065167979,
                6.576513793849532,
                7.4449640160938015,
                8.468757534990829,
                15.202780313562714,
                7.056346577326572
            ],
            "duration": [
                1,
                1.2,
                2,
                1.6,
                1.8,
                2,
                3.6,
                1.7
            ],
            "speed": [
                4.3,
                4.2,
                2.8,
                4.1,
                4.1,
                4.2,
                4.2,
                4.2
            ],
            "congestion": [
                "low",
                "moderate",
                "moderate",
                "moderate",
                "heavy",
                "heavy",
                "heavy",
                "heavy"
            ],
            "maxspeed": [
              {
                "speed": 56,
                "unit": "km/h"
              },
              {
                "speed": 56,
                "unit": "km/h"
              },
              {
                "speed": 56,
                "unit": "km/h"
              },
              {
                "speed": 56,
                "unit": "km/h"
              },
              {
                "speed": 56,
                "unit": "km/h"
              },
              {
                "speed": 56,
                "unit": "km/h"
              },
              {
                "speed": 56,
                "unit": "km/h"
              },
              {
                "speed": 56,
                "unit": "km/h"
              }
            ]
        }"#;

        let annotation: AnyAnnotation =
            serde_json::from_str(data).expect("Failed to parse Annotation");

        insta::with_settings!({sort_maps => true}, {
            insta::assert_yaml_snapshot!(annotation.values);
        });
    }

    #[test]
    fn deserialize_banner_instruction() {
        // Example from Mapbox's public docs
        let data = r#"
        {
          "distanceAlongGeometry": 100,
          "primary": {
            "type": "turn",
            "modifier": "left",
            "text": "I 495 North / I 95",
            "components": [
              {
                "text": "I 495",
                "imageBaseURL": "https://s3.amazonaws.com/mapbox/shields/v3/i-495",
                "type": "icon"
              },
              {
                "text": "North",
                "type": "text",
                "abbr": "N",
                "abbr_priority": 0
              },
              {
                "text": "/",
                "type": "delimiter"
              },
              {
                "text": "I 95",
                "imageBaseURL": "https://s3.amazonaws.com/mapbox/shields/v3/i-95",
                "type": "icon"
              }
            ]
          },
          "secondary": {
            "type": "turn",
            "modifier": "left",
            "text": "Baltimore / Northern Virginia",
            "components": [
              {
                "text": "Baltimore",
                "type": "text"
              },
              {
                "text": "/",
                "type": "text"
              },
              {
                "text": "Northern Virginia",
                "type": "text"
              }
            ]
          },
          "sub": {
            "text": "",
            "components": [
              {
                "text": "",
                "type": "lane",
                "directions": [
                  "left"
                ],
                "active": true
              },
              {
                "text": "",
                "type": "lane",
                "directions": [
                  "left",
                  "straight"
                ],
                "active": true
              },
              {
                "text": "",
                "type": "lane",
                "directions": [
                  "right"
                ],
                "active": false
              }
            ]
          }
        }
        "#;

        let instruction: BannerInstruction =
            serde_json::from_str(data).expect("Failed to parse Annotation");

        assert_eq!(instruction.distance_along_geometry, 100.0);
        assert_eq!(instruction.primary.text, "I 495 North / I 95");
        assert_eq!(instruction.primary.maneuver_type, Some(ManeuverType::Turn));
        assert_eq!(
            instruction.primary.maneuver_modifier,
            Some(ManeuverModifier::Left)
        );

        let secondary = instruction.secondary.expect("Expected secondary content");
        assert_eq!(secondary.text, "Baltimore / Northern Virginia");
        assert_eq!(secondary.maneuver_type, Some(ManeuverType::Turn));
        assert_eq!(secondary.maneuver_modifier, Some(ManeuverModifier::Left));

        let submaneuver = instruction.sub.expect("Expected submaneuver content");
        assert_eq!(submaneuver.components.len(), 3);
        assert_eq!(
            submaneuver.components[0].directions,
            Some(vec!["left".to_string()])
        );
        assert_eq!(
            submaneuver.components[1].directions,
            Some(vec!["left".to_string(), "straight".to_string()])
        );
        assert_eq!(
            submaneuver.components[2].directions,
            Some(vec!["right".to_string()])
        );
    }
}<|MERGE_RESOLUTION|>--- conflicted
+++ resolved
@@ -75,31 +75,6 @@
     pub values: HashMap<String, Vec<Value>>,
 }
 
-<<<<<<< HEAD
-/// The max speed json units that can be associated with annotations.
-/// [MaxSpeed/Units](https://wiki.openstreetmap.org/wiki/Map_Features/Units#Speed)
-/// TODO: We could generalize this as or map from this to a `UnitSpeed` enum.
-#[derive(Deserialize, PartialEq, Debug, Clone)]
-pub enum MaxSpeedUnits {
-    #[serde(rename = "km/h")]
-    KilometersPerHour,
-    #[serde(rename = "mph")]
-    MilesPerHour,
-    #[serde(rename = "knots")]
-    Knots,
-}
-
-/// The local posted speed limit between a pair of coordinates.
-#[derive(Debug, Clone)]
-#[allow(dead_code)] // TODO: https://github.com/stadiamaps/ferrostar/issues/271
-pub enum MaxSpeed {
-    None { none: bool },
-    Unknown { unknown: bool },
-    Known { speed: f64, unit: MaxSpeedUnits },
-}
-
-=======
->>>>>>> dbee23ae
 #[derive(Deserialize, Debug)]
 pub struct RouteStep {
     /// The distance from the start of the current maneuver to the following step, in meters.
