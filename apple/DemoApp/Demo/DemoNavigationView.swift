import CoreLocation
import FerrostarCore
import FerrostarCoreFFI
import FerrostarMapLibreUI
import FerrostarSwiftUI
import MapLibre
import MapLibreSwiftDSL
import MapLibreSwiftUI
import SwiftUI

let style = URL(string: "https://tiles.stadiamaps.com/styles/outdoors.json?api_key=\(APIKeys.shared.stadiaMapsAPIKey)")!
private let initialLocation = CLLocation(latitude: 37.332726,
                                         longitude: -122.031790)

struct DemoNavigationView: View {
    private let navigationDelegate = NavigationDelegate()
    // NOTE: This is probably not ideal but works for demo purposes.
    // This causes a thread performance checker warning log.
    private let spokenInstructionObserver = SpokenInstructionObserver.initAVSpeechSynthesizer(isMuted: false)

    private var locationProvider: LocationProviding
    @ObservedObject private var ferrostarCore: FerrostarCore

    @State private var isFetchingRoutes = false
    @State private var routes: [Route]?
    @State private var errorMessage: String? {
        didSet {
            Task {
                try await Task.sleep(nanoseconds: 10 * NSEC_PER_SEC)
                errorMessage = nil
            }
        }
    }

    @State private var camera: MapViewCamera = .center(initialLocation.coordinate, zoom: 14)
    @State private var snappedCamera = true

    init() {
        let simulated = SimulatedLocationProvider(location: initialLocation)
        simulated.warpFactor = 2
        locationProvider = simulated

        // Configure the navigation session.
        // You have a lot of flexibility here based on your use case.
        let config = SwiftNavigationControllerConfig(
            stepAdvance: .relativeLineStringDistance(minimumHorizontalAccuracy: 32, automaticAdvanceDistance: 10),
            routeDeviationTracking: .staticThreshold(minimumHorizontalAccuracy: 25, maxAcceptableDeviation: 20),
            snappedLocationCourseFiltering: .snapToRoute
        )

        ferrostarCore = try! FerrostarCore(
            valhallaEndpointUrl: URL(
                string: "https://api.stadiamaps.com/route/v1?api_key=\(APIKeys.shared.stadiaMapsAPIKey)"
            )!,
            profile: "bicycle",
            locationProvider: locationProvider,
            navigationControllerConfig: config,
            options: ["costing_options": ["bicycle": ["use_roads": 0.2]]],
            annotation: AnnotationPublisher<ValhallaExtendedOSRMAnnotation>.valhallaExtendedOSRM()
        )
        // NOTE: Not all applications will need a delegate. Read the NavigationDelegate documentation for details.
        ferrostarCore.delegate = navigationDelegate

        // Initialize text-to-speech; note that this is NOT automatic.
        // You must set a spokenInstructionObserver.
        // Fortunately, this is pretty easy with the provided class
        // backed by AVSpeechSynthesizer.
        // You can customize the instance it further as needed,
        // or replace with your own.
        ferrostarCore.spokenInstructionObserver = spokenInstructionObserver
    }

    var body: some View {
        let locationServicesEnabled = locationProvider.authorizationStatus == .authorizedAlways
            || locationProvider.authorizationStatus == .authorizedWhenInUse

        NavigationStack {
            DynamicallyOrientingNavigationView(
                styleURL: style,
                camera: $camera,
                navigationState: ferrostarCore.state,
<<<<<<< HEAD
                calculateSpeedLimit: getSpeedLimit,
=======
                isMuted: spokenInstructionObserver.isMuted,
                onTapMute: spokenInstructionObserver.toggleMute,
>>>>>>> dbee23ae
                onTapExit: { stopNavigation() },
                makeMapContent: {
                    let source = ShapeSource(identifier: "userLocation") {
                        // Demonstrate how to add a dynamic overlay;
                        // also incidentally shows the extent of puck lag
                        if let userLocation = locationProvider.lastLocation {
                            MLNPointFeature(coordinate: userLocation.clLocation.coordinate)
                        }
                    }
                    CircleStyleLayer(identifier: "foo", source: source)
                    
                }
            )
            .navigationSpeedLimit(
                speedLimit: ferrostarCore.annotation?.speedLimit,
                speedLimitStyle: .usStyle
            )
            .innerGrid(
                topCenter: {
                    if let errorMessage {
                        NavigationUIBanner(severity: .error) {
                            Text(errorMessage)
                        }
                        .onTapGesture {
                            self.errorMessage = nil
                        }
                    } else if isFetchingRoutes {
                        NavigationUIBanner(severity: .loading) {
                            Text("Loading route...")
                        }
                    }
                },
                bottomTrailing: {
                    VStack {
                        Text(locationLabel)
                            .font(.caption)
                            .padding(.all, 8)
                            .foregroundColor(.white)
                            .background(Color.black.opacity(0.7).clipShape(.buttonBorder, style: FillStyle()))

                        if locationServicesEnabled {
                            if ferrostarCore.state == nil {
                                NavigationUIButton {
                                    Task {
                                        do {
                                            isFetchingRoutes = true
                                            try await startNavigation()
                                            isFetchingRoutes = false
                                        } catch {
                                            isFetchingRoutes = false
                                            errorMessage = "\(error.localizedDescription)"
                                        }
                                    }
                                } label: {
                                    Text("Start Nav")
                                        .lineLimit(1)
                                        .minimumScaleFactor(0.5)
                                        .font(.body.bold())
                                }
                                .disabled(routes?.isEmpty == true)
                                .shadow(radius: 10)
                            }
                        } else {
                            NavigationUIButton {
                                // TODO: enable location services.
                            } label: {
                                Text("Enable Location Services")
                            }
                        }
                    }
                }
            )
            .task {
                await getRoutes()                
            }
            .environment(\.navigationFormatterCollection, <#T##value: V##V#>)
        }
    }

    // MARK: Conveniences

    func getRoutes() async {
        guard let userLocation = locationProvider.lastLocation else {
            print("No user location")
            return
        }

        do {
            let waypoints = locations.map { Waypoint(
                coordinate: GeographicCoordinate(lat: $0.coordinate.latitude, lng: $0.coordinate.longitude),
                kind: .break
            ) }
            routes = try await ferrostarCore.getRoutes(initialLocation: userLocation,
                                                       waypoints: waypoints)

            print("DemoApp: successfully fetched a route")

            if let simulated = locationProvider as? SimulatedLocationProvider, let route = routes?.first {
                // This configures the simulator to the desired route.
                // The ferrostarCore.startNavigation will still start the location
                // provider/simulator.
                simulated
                    .lastLocation = UserLocation(clCoordinateLocation2D: route.geometry.first!.clLocationCoordinate2D)
                print("DemoApp: setting initial location")
            }
        } catch {
            print("DemoApp: error fetching route: \(error)")
            errorMessage = "\(error)"
        }
    }

    func startNavigation() async throws {
        guard let route = routes?.first else {
            print("DemoApp: No route")
            return
        }

        if let simulated = locationProvider as? SimulatedLocationProvider {
            // This configures the simulator to the desired route.
            // The ferrostarCore.startNavigation will still start the location
            // provider/simulator.
            try simulated.setSimulatedRoute(route, resampleDistance: 5)
            print("DemoApp: setting route to be simulated")
        }

        // Starts the navigation state machine.
        // It's worth having a look through the parameters,
        // as most of the configuration happens here.
        try ferrostarCore.startNavigation(route: route)

        preventAutoLock()
    }

    func stopNavigation() {
        ferrostarCore.stopNavigation()
        camera = .center(initialLocation.coordinate, zoom: 14)
        allowAutoLock()
    }

    var locationLabel: String {
        guard let userLocation = locationProvider.lastLocation else {
            return "No location - authed as \(locationProvider.authorizationStatus)"
        }

        
        return "±\(Int(userLocation.horizontalAccuracy))m accuracy"
    }

    func getSpeedLimit(_ navigationState: NavigationState?) -> Measurement<UnitSpeed>? {
        guard let annotation = try? navigationState?.currentAnnotation(as: ValhallaOsrmAnnotation.self) else {
            return nil
        }
        return annotation.speedLimit?.measurementValue
    }

    private func preventAutoLock() {
        UIApplication.shared.isIdleTimerDisabled = true
    }

    private func allowAutoLock() {
        UIApplication.shared.isIdleTimerDisabled = false
    }
}

#Preview {
    DemoNavigationView()
}<|MERGE_RESOLUTION|>--- conflicted
+++ resolved
@@ -79,12 +79,8 @@
                 styleURL: style,
                 camera: $camera,
                 navigationState: ferrostarCore.state,
-<<<<<<< HEAD
-                calculateSpeedLimit: getSpeedLimit,
-=======
                 isMuted: spokenInstructionObserver.isMuted,
                 onTapMute: spokenInstructionObserver.toggleMute,
->>>>>>> dbee23ae
                 onTapExit: { stopNavigation() },
                 makeMapContent: {
                     let source = ShapeSource(identifier: "userLocation") {
