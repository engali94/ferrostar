--- conflicted
+++ resolved
@@ -8,11 +8,7 @@
 
 /// A landscape orientation navigation view that includes the InstructionsView and ArrivalView on the
 /// leading half of the screen.
-<<<<<<< HEAD
-public struct LandscapeNavigationView<T: MapViewHostViewController>: View, CustomizableNavigatingInnerGridView {
-=======
-public struct LandscapeNavigationView: View, CustomizableNavigatingInnerGridView, SpeedLimitViewHost {
->>>>>>> dbee23ae
+public struct LandscapeNavigationView<T: MapViewHostViewController>: View, CustomizableNavigatingInnerGridView, SpeedLimitViewHost {
     @Environment(\.navigationFormatterCollection) var formatterCollection: any FormatterCollection
 
     let makeViewController: () -> T
@@ -62,12 +58,9 @@
         camera: Binding<MapViewCamera>,
         navigationCamera: MapViewCamera = .automotiveNavigation(),
         navigationState: NavigationState?,
-<<<<<<< HEAD
         locationProviding: LocationProviding?,
         calculateSpeedLimit: ((NavigationState?) -> Measurement<UnitSpeed>?)? = nil,
-=======
         isMuted: Bool,
->>>>>>> dbee23ae
         minimumSafeAreaInsets: EdgeInsets = EdgeInsets(top: 16, leading: 16, bottom: 16, trailing: 16),
         onTapMute: @escaping () -> Void,
         onTapExit: (() -> Void)? = nil,
@@ -76,11 +69,8 @@
         self.makeViewController = makeViewController
         self.styleURL = styleURL
         self.navigationState = navigationState
-<<<<<<< HEAD
         self.calculateSpeedLimit = calculateSpeedLimit
-=======
         self.isMuted = isMuted
->>>>>>> dbee23ae
         self.minimumSafeAreaInsets = minimumSafeAreaInsets
         self.onTapMute = onTapMute
         self.onTapExit = onTapExit
@@ -110,13 +100,10 @@
                 LandscapeNavigationOverlayView(
                     navigationState: navigationState,
                     speedLimit: speedLimit,
-<<<<<<< HEAD
-=======
                     speedLimitStyle: speedLimitStyle,
                     isMuted: isMuted,
                     showMute: true,
                     onMute: onTapMute,
->>>>>>> dbee23ae
                     showZoom: true,
                     onZoomIn: { camera.incrementZoom(by: 1) },
                     onZoomOut: { camera.incrementZoom(by: -1) },
@@ -143,7 +130,6 @@
     }
 }
 
-<<<<<<< HEAD
 extension LandscapeNavigationView where T == MLNMapViewController {
     /// Create a landscape navigation view. This view is optimized for display on a landscape screen where the
     /// instructions are on the leading half of the screen
@@ -173,54 +159,9 @@
         self.navigationState = navigationState
         self.minimumSafeAreaInsets = minimumSafeAreaInsets
         self.onTapExit = onTapExit
-=======
-@available(iOS 17, *)
-#Preview("Landscape Navigation View (Imperial)", traits: .landscapeLeft) {
-    // TODO: Make map URL configurable but gitignored
-    let state = NavigationState.modifiedPedestrianExample(droppingNWaypoints: 4)
-
-    let formatter = MKDistanceFormatter()
-    formatter.locale = Locale(identifier: "en-US")
-    formatter.units = .imperial
-
-    guard case let .navigating(_, snappedUserLocation: userLocation, _, _, _, _, _, _, _) = state.tripState else {
-        return EmptyView()
-    }
-
-    return LandscapeNavigationView(
-        styleURL: URL(string: "https://demotiles.maplibre.org/style.json")!,
-        camera: .constant(.center(userLocation.clLocation.coordinate, zoom: 12)),
-        navigationState: state,
-        isMuted: true,
-        onTapMute: {}
-    )
-    .navigationFormatterCollection(FoundationFormatterCollection(distanceFormatter: formatter))
-}
-
-@available(iOS 17, *)
-#Preview("Landscape Navigation View (Metric)", traits: .landscapeLeft) {
-    // TODO: Make map URL configurable but gitignored
-    let state = NavigationState.modifiedPedestrianExample(droppingNWaypoints: 4)
-
-    let formatter = MKDistanceFormatter()
-    formatter.locale = Locale(identifier: "en-US")
-    formatter.units = .metric
->>>>>>> dbee23ae
 
         userLayers = makeMapContent()
         _camera = camera
         self.navigationCamera = navigationCamera
     }
-<<<<<<< HEAD
-=======
-
-    return LandscapeNavigationView(
-        styleURL: URL(string: "https://demotiles.maplibre.org/style.json")!,
-        camera: .constant(.center(userLocation.clLocation.coordinate, zoom: 12)),
-        navigationState: state,
-        isMuted: true,
-        onTapMute: {}
-    )
-    .navigationFormatterCollection(FoundationFormatterCollection(distanceFormatter: formatter))
->>>>>>> dbee23ae
 }