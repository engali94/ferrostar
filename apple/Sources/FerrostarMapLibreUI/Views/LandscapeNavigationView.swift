--- conflicted
+++ resolved
@@ -115,8 +115,6 @@
             speedLimit = calculateSpeedLimit?(value)
         }
     }
-<<<<<<< HEAD
-=======
 }
 
 extension LandscapeNavigationView where T == MLNMapViewController {
@@ -153,47 +151,4 @@
         _camera = camera
         self.navigationCamera = navigationCamera
     }
-}
-
-@available(iOS 17, *)
-#Preview("Landscape Navigation View (Imperial)", traits: .landscapeLeft) {
-    // TODO: Make map URL configurable but gitignored
-    let state = NavigationState.modifiedPedestrianExample(droppingNWaypoints: 4)
-
-    let formatter = MKDistanceFormatter()
-    formatter.locale = Locale(identifier: "en-US")
-    formatter.units = .imperial
-
-    guard case let .navigating(_, snappedUserLocation: userLocation, _, _, _, _, _, _, _) = state.tripState else {
-        return EmptyView()
-    }
-
-    return LandscapeNavigationView(
-        styleURL: URL(string: "https://demotiles.maplibre.org/style.json")!,
-        camera: .constant(.center(userLocation.clLocation.coordinate, zoom: 12)),
-        navigationState: state
-    )
-    .navigationFormatterCollection(FoundationFormatterCollection(distanceFormatter: formatter))
-}
-
-@available(iOS 17, *)
-#Preview("Landscape Navigation View (Metric)", traits: .landscapeLeft) {
-    // TODO: Make map URL configurable but gitignored
-    let state = NavigationState.modifiedPedestrianExample(droppingNWaypoints: 4)
-
-    let formatter = MKDistanceFormatter()
-    formatter.locale = Locale(identifier: "en-US")
-    formatter.units = .metric
-
-    guard case let .navigating(_, snappedUserLocation: userLocation, _, _, _, _, _, _, _) = state.tripState else {
-        return EmptyView()
-    }
-
-    return LandscapeNavigationView(
-        styleURL: URL(string: "https://demotiles.maplibre.org/style.json")!,
-        camera: .constant(.center(userLocation.clLocation.coordinate, zoom: 12)),
-        navigationState: state
-    )
-    .navigationFormatterCollection(FoundationFormatterCollection(distanceFormatter: formatter))
->>>>>>> 54398a10
 }