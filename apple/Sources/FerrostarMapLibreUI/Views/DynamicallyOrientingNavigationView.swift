import FerrostarCore
import FerrostarSwiftUI
import MapKit
import MapLibre
import MapLibreSwiftDSL
import MapLibreSwiftUI
import SwiftUI

/// A navigation view that dynamically switches between portrait and landscape orientations.
public struct DynamicallyOrientingNavigationView<T: MapViewHostViewController>: View, CustomizableNavigatingInnerGridView {
    @Environment(\.navigationFormatterCollection) var formatterCollection: any FormatterCollection

    @State private var orientation = UIDevice.current.orientation

    let styleURL: URL
    @Binding var camera: MapViewCamera
    let showZoom: Bool
    let navigationCamera: MapViewCamera
    let makeViewController: () -> T

    private var navigationState: NavigationState?
    private let userLayers: () -> [StyleLayerDefinition]
    
    private let mapViewModifiers: (_ view: MapView<T>, _ isNavigating: Bool) -> MapView<T>

    public var topCenter: (() -> AnyView)?
    public var topTrailing: (() -> AnyView)?
    public var midLeading: (() -> AnyView)?
    public var bottomTrailing: (() -> AnyView)?
    public var bottomLeading: (() -> AnyView)?

    var calculateSpeedLimit: ((NavigationState?) -> Measurement<UnitSpeed>?)?
    @State var speedLimit: Measurement<UnitSpeed>?

    var onTapExit: (() -> Void)?

    public var minimumSafeAreaInsets: EdgeInsets

    private var locationProviding: LocationProviding?
    /// Create a dynamically orienting navigation view. This view automatically arranges child views for both portait
    /// and landscape orientations.
    ///
    /// - Parameters:
    ///   - styleURL: The map's style url.
    ///   - camera: The camera binding that represents the current camera on the map.
    ///   - navigationCamera: The default navigation camera. This sets the initial camera & is also used when the center
    /// on user button it tapped.
    ///   - navigationState: The current ferrostar navigation state provided by the Ferrostar core.
    ///   - minimumSafeAreaInsets: The minimum padding to apply from safe edges. See `complementSafeAreaInsets`.
    ///   - onTapExit: An optional behavior to run when the ArrivalView exit button is tapped. When nil (default) the
    /// exit button is hidden.
    ///   - makeMapContent: Custom maplibre layers to display on the map view.
    ///   - mapViewModifiers: An optional closure that allows you to apply custom view and map modifiers to the `MapView`. The closure
    ///     takes the `MapView` instance and provides a Boolean indicating if navigation is active, and returns an `AnyView`. Use this to attach onMapTapGesture and other view modifiers to the underlying MapView and customize when the modifiers are applied using
    ///       the isNavigating modifier.
    ///     By default, it returns the unmodified `MapView`.
    public init(
        makeViewController: @autoclosure @escaping () -> T,
        styleURL: URL,
        camera: Binding<MapViewCamera>,
        navigationCamera: MapViewCamera = .automotiveNavigation(),
        locationProviding: LocationProviding?,
        navigationState: NavigationState?,
        calculateSpeedLimit: ((NavigationState?) -> Measurement<UnitSpeed>?)? = nil,
        minimumSafeAreaInsets: EdgeInsets = EdgeInsets(top: 16, leading: 16, bottom: 16, trailing: 16),
        showZoom: Bool,
        onTapExit: (() -> Void)? = nil,
        @MapViewContentBuilder makeMapContent: @escaping () -> [StyleLayerDefinition] = { [] },
        mapViewModifiers: @escaping (_ view: MapView<T>, _ isNavigating: Bool) -> MapView<T> = { transferView, _ in
            transferView
        }
    ) {
        self.showZoom = showZoom
        self.makeViewController = makeViewController
        self.styleURL = styleURL
        self.navigationState = navigationState
        self.calculateSpeedLimit = calculateSpeedLimit
        self.minimumSafeAreaInsets = minimumSafeAreaInsets
        self.onTapExit = onTapExit
        self.locationProviding = locationProviding
        userLayers = makeMapContent

        _camera = camera
        self.navigationCamera = navigationCamera
        self.mapViewModifiers = mapViewModifiers
    }

    public var body: some View {
        GeometryReader { geometry in
            ZStack {
                NavigationMapView(
                    makeViewController: makeViewController(),
                    styleURL: styleURL,
                    camera: $camera,
                    navigationState: navigationState,
                    locationProvider: locationProviding,
                    onStyleLoaded: { _ in
                        if navigationState?.isNavigating == true {
                            camera = navigationCamera
                        }
                        
                    },
                    makeMapContent: userLayers,
                    mapViewModifiers: mapViewModifiers)
                
                .navigationMapViewContentInset(NavigationMapViewContentInsetMode(
                    orientation: orientation,
                    geometry: geometry
                ))

                switch orientation {
                case .landscapeLeft, .landscapeRight:
                    LandscapeNavigationOverlayView(
                        navigationState: navigationState,
                        speedLimit: speedLimit,
                        showZoom: showZoom,
                        onZoomIn: { camera.incrementZoom(by: 1) },
                        onZoomOut: { camera.incrementZoom(by: -1) },
                        showCentering: !camera.isTrackingUserLocationWithCourse,
                        onCenter: { camera = navigationCamera },
                        onTapExit: onTapExit
                    )
                    .innerGrid {
                        topCenter?()
                    } topTrailing: {
                        topTrailing?()
                    } midLeading: {
                        midLeading?()
                    } bottomTrailing: {
                        bottomTrailing?()
                    } bottomLeading: {
                        bottomLeading?()
                    }.complementSafeAreaInsets(parentGeometry: geometry, minimumInsets: minimumSafeAreaInsets)
                default:
                    PortraitNavigationOverlayView(
                        navigationState: navigationState,
                        speedLimit: speedLimit,
                        showZoom: showZoom,
                        onZoomIn: { camera.incrementZoom(by: 1) },
                        onZoomOut: { camera.incrementZoom(by: -1) },
                        showCentering: !camera.isTrackingUserLocationWithCourse,
                        onCenter: { camera = navigationCamera },
                        onTapExit: onTapExit
                    )
                    .innerGrid {
                        topCenter?()
                    } topTrailing: {
                        topTrailing?()
                    } midLeading: {
                        midLeading?()
                    } bottomTrailing: {
                        bottomTrailing?()
                    } bottomLeading: {
                        bottomLeading?()
                    }.complementSafeAreaInsets(parentGeometry: geometry, minimumInsets: minimumSafeAreaInsets)
                }
            }
        }
        .onReceive(
            NotificationCenter.default.publisher(for: UIDevice.orientationDidChangeNotification)
        ) { _ in
            orientation = UIDevice.current.orientation
        }
        .onChange(of: navigationState) { value in
            speedLimit = calculateSpeedLimit?(value)
        }
    }
<<<<<<< HEAD
=======
}

#Preview("Portrait Navigation View (Imperial)") {
    // TODO: Make map URL configurable but gitignored
    let state = NavigationState.modifiedPedestrianExample(droppingNWaypoints: 4)

    let formatter = MKDistanceFormatter()
    formatter.locale = Locale(identifier: "en-US")
    formatter.units = .imperial

    guard case let .navigating(_, snappedUserLocation: userLocation, _, _, _, _, _, _, _) = state.tripState else {
        return EmptyView()
    }

    return DynamicallyOrientingNavigationView(
        styleURL: URL(string: "https://demotiles.maplibre.org/style.json")!,
        camera: .constant(.center(userLocation.clLocation.coordinate, zoom: 12)),
        navigationState: state,
        showZoom: true
    )
    .navigationFormatterCollection(FoundationFormatterCollection(distanceFormatter: formatter))
}

#Preview("Portrait Navigation View (Metric)") {
    // TODO: Make map URL configurable but gitignored
    let state = NavigationState.modifiedPedestrianExample(droppingNWaypoints: 4)
    let formatter = MKDistanceFormatter()
    formatter.locale = Locale(identifier: "en-US")
    formatter.units = .metric

    guard case let .navigating(_, snappedUserLocation: userLocation, _, _, _, _, _, _, _) = state.tripState else {
        return EmptyView()
    }

    return DynamicallyOrientingNavigationView(
        styleURL: URL(string: "https://demotiles.maplibre.org/style.json")!,
        camera: .constant(.center(userLocation.clLocation.coordinate, zoom: 12)),
        navigationState: state,
        showZoom: true
    )
    .navigationFormatterCollection(FoundationFormatterCollection(distanceFormatter: formatter))
}

extension DynamicallyOrientingNavigationView where T == MLNMapViewController {
    public init(
        styleURL: URL,
        camera: Binding<MapViewCamera>,
        navigationCamera: MapViewCamera = .automotiveNavigation(),
        navigationState: NavigationState?,
        minimumSafeAreaInsets: EdgeInsets = EdgeInsets(top: 16, leading: 16, bottom: 16, trailing: 16),
        showZoom: Bool,
        onTapExit: (() -> Void)? = nil,
        @MapViewContentBuilder makeMapContent: @escaping () -> [StyleLayerDefinition] = { [] },
        mapViewModifiers: @escaping (_ view: MapView<T>, _ isNavigating: Bool) -> MapView<T> = { transferView, _ in
            transferView
        }
    ) {
        self.makeViewController = MLNMapViewController.init
        self.styleURL = styleURL
        self.navigationState = navigationState
        self.minimumSafeAreaInsets = minimumSafeAreaInsets
        self.showZoom = showZoom
        self.onTapExit = onTapExit

        userLayers = makeMapContent

        _camera = camera
        self.navigationCamera = navigationCamera
        self.mapViewModifiers = mapViewModifiers
    }
>>>>>>> 54398a10
}<|MERGE_RESOLUTION|>--- conflicted
+++ resolved
@@ -165,77 +165,4 @@
             speedLimit = calculateSpeedLimit?(value)
         }
     }
-<<<<<<< HEAD
-=======
-}
-
-#Preview("Portrait Navigation View (Imperial)") {
-    // TODO: Make map URL configurable but gitignored
-    let state = NavigationState.modifiedPedestrianExample(droppingNWaypoints: 4)
-
-    let formatter = MKDistanceFormatter()
-    formatter.locale = Locale(identifier: "en-US")
-    formatter.units = .imperial
-
-    guard case let .navigating(_, snappedUserLocation: userLocation, _, _, _, _, _, _, _) = state.tripState else {
-        return EmptyView()
-    }
-
-    return DynamicallyOrientingNavigationView(
-        styleURL: URL(string: "https://demotiles.maplibre.org/style.json")!,
-        camera: .constant(.center(userLocation.clLocation.coordinate, zoom: 12)),
-        navigationState: state,
-        showZoom: true
-    )
-    .navigationFormatterCollection(FoundationFormatterCollection(distanceFormatter: formatter))
-}
-
-#Preview("Portrait Navigation View (Metric)") {
-    // TODO: Make map URL configurable but gitignored
-    let state = NavigationState.modifiedPedestrianExample(droppingNWaypoints: 4)
-    let formatter = MKDistanceFormatter()
-    formatter.locale = Locale(identifier: "en-US")
-    formatter.units = .metric
-
-    guard case let .navigating(_, snappedUserLocation: userLocation, _, _, _, _, _, _, _) = state.tripState else {
-        return EmptyView()
-    }
-
-    return DynamicallyOrientingNavigationView(
-        styleURL: URL(string: "https://demotiles.maplibre.org/style.json")!,
-        camera: .constant(.center(userLocation.clLocation.coordinate, zoom: 12)),
-        navigationState: state,
-        showZoom: true
-    )
-    .navigationFormatterCollection(FoundationFormatterCollection(distanceFormatter: formatter))
-}
-
-extension DynamicallyOrientingNavigationView where T == MLNMapViewController {
-    public init(
-        styleURL: URL,
-        camera: Binding<MapViewCamera>,
-        navigationCamera: MapViewCamera = .automotiveNavigation(),
-        navigationState: NavigationState?,
-        minimumSafeAreaInsets: EdgeInsets = EdgeInsets(top: 16, leading: 16, bottom: 16, trailing: 16),
-        showZoom: Bool,
-        onTapExit: (() -> Void)? = nil,
-        @MapViewContentBuilder makeMapContent: @escaping () -> [StyleLayerDefinition] = { [] },
-        mapViewModifiers: @escaping (_ view: MapView<T>, _ isNavigating: Bool) -> MapView<T> = { transferView, _ in
-            transferView
-        }
-    ) {
-        self.makeViewController = MLNMapViewController.init
-        self.styleURL = styleURL
-        self.navigationState = navigationState
-        self.minimumSafeAreaInsets = minimumSafeAreaInsets
-        self.showZoom = showZoom
-        self.onTapExit = onTapExit
-
-        userLayers = makeMapContent
-
-        _camera = camera
-        self.navigationCamera = navigationCamera
-        self.mapViewModifiers = mapViewModifiers
-    }
->>>>>>> 54398a10
 }