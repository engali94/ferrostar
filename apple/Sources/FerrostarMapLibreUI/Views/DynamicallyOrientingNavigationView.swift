import FerrostarCore
import FerrostarSwiftUI
import MapKit
import MapLibre
import MapLibreSwiftDSL
import MapLibreSwiftUI
import SwiftUI

/// A navigation view that dynamically switches between portrait and landscape orientations.
<<<<<<< HEAD
public struct DynamicallyOrientingNavigationView<T: MapViewHostViewController>: View, CustomizableNavigatingInnerGridView {
=======
public struct DynamicallyOrientingNavigationView: View, CustomizableNavigatingInnerGridView, SpeedLimitViewHost {
>>>>>>> dbee23ae
    @Environment(\.navigationFormatterCollection) var formatterCollection: any FormatterCollection

    @State private var orientation = UIDevice.current.orientation

    let styleURL: URL
    @Binding var camera: MapViewCamera
    let showZoom: Bool
    let navigationCamera: MapViewCamera
    let makeViewController: () -> T

    private var navigationState: NavigationState?
    private let userLayers: () -> [StyleLayerDefinition]
    
    private let mapViewModifiers: (_ view: MapView<T>, _ isNavigating: Bool) -> MapView<T>

    public var speedLimit: Measurement<UnitSpeed>?
    public var speedLimitStyle: SpeedLimitView.SignageStyle?

    public var topCenter: (() -> AnyView)?
    public var topTrailing: (() -> AnyView)?
    public var midLeading: (() -> AnyView)?
    public var bottomTrailing: (() -> AnyView)?
    public var bottomLeading: (() -> AnyView)?

    var calculateSpeedLimit: ((NavigationState?) -> Measurement<UnitSpeed>?)?
    @State var speedLimit: Measurement<UnitSpeed>?

    let isMuted: Bool
    let onTapMute: () -> Void
    var onTapExit: (() -> Void)?

    public var minimumSafeAreaInsets: EdgeInsets

    private var locationProviding: LocationProviding?
    /// Create a dynamically orienting navigation view. This view automatically arranges child views for both portait
    /// and landscape orientations.
    ///
    /// - Parameters:
    ///   - styleURL: The map's style url.
    ///   - camera: The camera binding that represents the current camera on the map.
    ///   - navigationCamera: The default navigation camera. This sets the initial camera & is also used when the center
    ///         on user button it tapped.
    ///   - navigationState: The current ferrostar navigation state provided by the Ferrostar core.
    ///   - minimumSafeAreaInsets: The minimum padding to apply from safe edges. See `complementSafeAreaInsets`.
    ///   - onTapExit: An optional behavior to run when the ArrivalView exit button is tapped. When nil (default) the
<<<<<<< HEAD
    /// exit button is hidden.
    ///   - makeMapContent: Custom maplibre layers to display on the map view.
    ///   - mapViewModifiers: An optional closure that allows you to apply custom view and map modifiers to the `MapView`. The closure
    ///     takes the `MapView` instance and provides a Boolean indicating if navigation is active, and returns an `AnyView`. Use this to attach onMapTapGesture and other view modifiers to the underlying MapView and customize when the modifiers are applied using
    ///       the isNavigating modifier.
    ///     By default, it returns the unmodified `MapView`.
=======
    ///         exit button is hidden.
    ///   - makeMapContent: Custom maplibre symbols to display on the map view.
>>>>>>> dbee23ae
    public init(
        makeViewController: @autoclosure @escaping () -> T,
        styleURL: URL,
        camera: Binding<MapViewCamera>,
        navigationCamera: MapViewCamera = .automotiveNavigation(),
        locationProviding: LocationProviding?,
        navigationState: NavigationState?,
<<<<<<< HEAD
        calculateSpeedLimit: ((NavigationState?) -> Measurement<UnitSpeed>?)? = nil,
        minimumSafeAreaInsets: EdgeInsets = EdgeInsets(top: 16, leading: 16, bottom: 16, trailing: 16),
        showZoom: Bool,
=======
        isMuted: Bool,
        minimumSafeAreaInsets: EdgeInsets = EdgeInsets(top: 16, leading: 16, bottom: 16, trailing: 16),
        onTapMute: @escaping () -> Void,
>>>>>>> dbee23ae
        onTapExit: (() -> Void)? = nil,
        @MapViewContentBuilder makeMapContent: @escaping () -> [StyleLayerDefinition] = { [] },
        mapViewModifiers: @escaping (_ view: MapView<T>, _ isNavigating: Bool) -> MapView<T> = { transferView, _ in
            transferView
        }
    ) {
        self.showZoom = showZoom
        self.makeViewController = makeViewController
        self.styleURL = styleURL
        self.navigationState = navigationState
<<<<<<< HEAD
        self.calculateSpeedLimit = calculateSpeedLimit
=======
        self.isMuted = isMuted
>>>>>>> dbee23ae
        self.minimumSafeAreaInsets = minimumSafeAreaInsets
        self.onTapMute = onTapMute
        self.onTapExit = onTapExit
        self.locationProviding = locationProviding
        userLayers = makeMapContent

        _camera = camera
        self.navigationCamera = navigationCamera
        self.mapViewModifiers = mapViewModifiers
    }

    public var body: some View {
        GeometryReader { geometry in
            ZStack {
                NavigationMapView(
                    makeViewController: makeViewController(),
                    styleURL: styleURL,
                    camera: $camera,
                    navigationState: navigationState,
                    locationProvider: locationProviding,
                    onStyleLoaded: { _ in
                        if navigationState?.isNavigating == true {
                            camera = navigationCamera
                        }
                        
                    },
                    makeMapContent: userLayers,
                    mapViewModifiers: mapViewModifiers)
                
                .navigationMapViewContentInset(NavigationMapViewContentInsetMode(
                    orientation: orientation,
                    geometry: geometry
                ))

                switch orientation {
                case .landscapeLeft, .landscapeRight:
                    LandscapeNavigationOverlayView(
                        navigationState: navigationState,
                        speedLimit: speedLimit,
<<<<<<< HEAD
                        showZoom: showZoom,
=======
                        speedLimitStyle: speedLimitStyle,
                        isMuted: isMuted,
                        showMute: navigationState?.isNavigating == true,
                        onMute: onTapMute,
                        showZoom: true,
>>>>>>> dbee23ae
                        onZoomIn: { camera.incrementZoom(by: 1) },
                        onZoomOut: { camera.incrementZoom(by: -1) },
                        showCentering: !camera.isTrackingUserLocationWithCourse,
                        onCenter: { camera = navigationCamera },
                        onTapExit: onTapExit
                    )
                    .innerGrid {
                        topCenter?()
                    } topTrailing: {
                        topTrailing?()
                    } midLeading: {
                        midLeading?()
                    } bottomTrailing: {
                        bottomTrailing?()
                    } bottomLeading: {
                        bottomLeading?()
                    }.complementSafeAreaInsets(parentGeometry: geometry, minimumInsets: minimumSafeAreaInsets)
                default:
                    PortraitNavigationOverlayView(
                        navigationState: navigationState,
                        speedLimit: speedLimit,
<<<<<<< HEAD
                        showZoom: showZoom,
=======
                        speedLimitStyle: speedLimitStyle,
                        isMuted: isMuted,
                        showMute: navigationState?.isNavigating == true,
                        onMute: onTapMute,
                        showZoom: true,
>>>>>>> dbee23ae
                        onZoomIn: { camera.incrementZoom(by: 1) },
                        onZoomOut: { camera.incrementZoom(by: -1) },
                        showCentering: !camera.isTrackingUserLocationWithCourse,
                        onCenter: { camera = navigationCamera },
                        onTapExit: onTapExit
                    )
                    .innerGrid {
                        topCenter?()
                    } topTrailing: {
                        topTrailing?()
                    } midLeading: {
                        midLeading?()
                    } bottomTrailing: {
                        bottomTrailing?()
                    } bottomLeading: {
                        bottomLeading?()
                    }.complementSafeAreaInsets(parentGeometry: geometry, minimumInsets: minimumSafeAreaInsets)
                }
            }
        }
        .onReceive(
            NotificationCenter.default.publisher(for: UIDevice.orientationDidChangeNotification)
        ) { _ in
            orientation = UIDevice.current.orientation
        }
        .onChange(of: navigationState) { value in
            speedLimit = calculateSpeedLimit?(value)
        }
    }
}

<<<<<<< HEAD
extension DynamicallyOrientingNavigationView where T == MLNMapViewController {
    /// Create a dynamically orienting navigation view. This view automatically arranges child views for both portait
    /// and landscape orientations.
    ///
    /// - Parameters:
    ///   - styleURL: The map's style url.
    ///   - camera: The camera binding that represents the current camera on the map.
    ///   - navigationCamera: The default navigation camera. This sets the initial camera & is also used when the center
    /// on user button it tapped.
    ///   - navigationState: The current ferrostar navigation state provided by the Ferrostar core.
    ///   - minimumSafeAreaInsets: The minimum padding to apply from safe edges. See `complementSafeAreaInsets`.
    ///   - onTapExit: An optional behavior to run when the ArrivalView exit button is tapped. When nil (default) the
    /// exit button is hidden.
    ///   - makeMapContent: Custom maplibre layers to display on the map view.
    ///   - mapViewModifiers: An optional closure that allows you to apply custom view and map modifiers to the `MapView`. The closure
    ///     takes the `MapView` instance and provides a Boolean indicating if navigation is active, and returns an `AnyView`. Use this to attach onMapTapGesture and other view modifiers to the underlying MapView and customize when the modifiers are applied using
    ///       the isNavigating modifier.
    ///     By default, it returns the unmodified `MapView`.
    public init(
        styleURL: URL,
        camera: Binding<MapViewCamera>,
        navigationCamera: MapViewCamera = .automotiveNavigation(),
        locationProviding: LocationProviding?,
        navigationState: NavigationState?,
        calculateSpeedLimit: ((NavigationState?) -> Measurement<UnitSpeed>?)? = nil,
        minimumSafeAreaInsets: EdgeInsets = EdgeInsets(top: 16, leading: 16, bottom: 16, trailing: 16),
        showZoom: Bool,
        onTapExit: (() -> Void)? = nil,
        @MapViewContentBuilder makeMapContent: @escaping () -> [StyleLayerDefinition] = { [] },
        mapViewModifiers: @escaping (_ view: MapView<T>, _ isNavigating: Bool) -> MapView<T> = { transferView, _ in
            transferView
        }
    ) {
        self.showZoom = showZoom
        self.makeViewController = MLNMapViewController.init
        self.styleURL = styleURL
        self.navigationState = navigationState
        self.calculateSpeedLimit = calculateSpeedLimit
        self.minimumSafeAreaInsets = minimumSafeAreaInsets
        self.onTapExit = onTapExit
        self.locationProviding = locationProviding
        userLayers = makeMapContent
=======
#Preview("Portrait Navigation View (Imperial)") {
    // TODO: Make map URL configurable but gitignored
    let state = NavigationState.modifiedPedestrianExample(droppingNWaypoints: 4)

    let formatter = MKDistanceFormatter()
    formatter.locale = Locale(identifier: "en-US")
    formatter.units = .imperial

    guard case let .navigating(_, snappedUserLocation: userLocation, _, _, _, _, _, _, _) = state.tripState else {
        return EmptyView()
    }

    return DynamicallyOrientingNavigationView(
        styleURL: URL(string: "https://demotiles.maplibre.org/style.json")!,
        camera: .constant(.center(userLocation.clLocation.coordinate, zoom: 12)),
        navigationState: state,
        isMuted: true,
        onTapMute: {}
    )
    .navigationFormatterCollection(FoundationFormatterCollection(distanceFormatter: formatter))
}

#Preview("Portrait Navigation View (Metric)") {
    // TODO: Make map URL configurable but gitignored
    let state = NavigationState.modifiedPedestrianExample(droppingNWaypoints: 4)
    let formatter = MKDistanceFormatter()
    formatter.locale = Locale(identifier: "en-US")
    formatter.units = .metric
>>>>>>> dbee23ae

        _camera = camera
        self.navigationCamera = navigationCamera
        self.mapViewModifiers = mapViewModifiers
    }
<<<<<<< HEAD
=======

    return DynamicallyOrientingNavigationView(
        styleURL: URL(string: "https://demotiles.maplibre.org/style.json")!,
        camera: .constant(.center(userLocation.clLocation.coordinate, zoom: 12)),
        navigationState: state,
        isMuted: true,
        onTapMute: {}
    )
    .navigationFormatterCollection(FoundationFormatterCollection(distanceFormatter: formatter))
>>>>>>> dbee23ae
}<|MERGE_RESOLUTION|>--- conflicted
+++ resolved
@@ -7,11 +7,7 @@
 import SwiftUI
 
 /// A navigation view that dynamically switches between portrait and landscape orientations.
-<<<<<<< HEAD
-public struct DynamicallyOrientingNavigationView<T: MapViewHostViewController>: View, CustomizableNavigatingInnerGridView {
-=======
-public struct DynamicallyOrientingNavigationView: View, CustomizableNavigatingInnerGridView, SpeedLimitViewHost {
->>>>>>> dbee23ae
+public struct DynamicallyOrientingNavigationView<T: MapViewHostViewController>: View, CustomizableNavigatingInnerGridView, SpeedLimitViewHost {
     @Environment(\.navigationFormatterCollection) var formatterCollection: any FormatterCollection
 
     @State private var orientation = UIDevice.current.orientation
@@ -24,11 +20,11 @@
 
     private var navigationState: NavigationState?
     private let userLayers: () -> [StyleLayerDefinition]
+
+    public var speedLimit: Measurement<UnitSpeed>?
+    public var speedLimitStyle: SpeedLimitView.SignageStyle?
     
     private let mapViewModifiers: (_ view: MapView<T>, _ isNavigating: Bool) -> MapView<T>
-
-    public var speedLimit: Measurement<UnitSpeed>?
-    public var speedLimitStyle: SpeedLimitView.SignageStyle?
 
     public var topCenter: (() -> AnyView)?
     public var topTrailing: (() -> AnyView)?
@@ -57,17 +53,12 @@
     ///   - navigationState: The current ferrostar navigation state provided by the Ferrostar core.
     ///   - minimumSafeAreaInsets: The minimum padding to apply from safe edges. See `complementSafeAreaInsets`.
     ///   - onTapExit: An optional behavior to run when the ArrivalView exit button is tapped. When nil (default) the
-<<<<<<< HEAD
-    /// exit button is hidden.
+    ///         exit button is hidden.
     ///   - makeMapContent: Custom maplibre layers to display on the map view.
     ///   - mapViewModifiers: An optional closure that allows you to apply custom view and map modifiers to the `MapView`. The closure
     ///     takes the `MapView` instance and provides a Boolean indicating if navigation is active, and returns an `AnyView`. Use this to attach onMapTapGesture and other view modifiers to the underlying MapView and customize when the modifiers are applied using
     ///       the isNavigating modifier.
     ///     By default, it returns the unmodified `MapView`.
-=======
-    ///         exit button is hidden.
-    ///   - makeMapContent: Custom maplibre symbols to display on the map view.
->>>>>>> dbee23ae
     public init(
         makeViewController: @autoclosure @escaping () -> T,
         styleURL: URL,
@@ -75,15 +66,11 @@
         navigationCamera: MapViewCamera = .automotiveNavigation(),
         locationProviding: LocationProviding?,
         navigationState: NavigationState?,
-<<<<<<< HEAD
+        isMuted: Bool,
         calculateSpeedLimit: ((NavigationState?) -> Measurement<UnitSpeed>?)? = nil,
         minimumSafeAreaInsets: EdgeInsets = EdgeInsets(top: 16, leading: 16, bottom: 16, trailing: 16),
+        onTapMute: @escaping () -> Void,
         showZoom: Bool,
-=======
-        isMuted: Bool,
-        minimumSafeAreaInsets: EdgeInsets = EdgeInsets(top: 16, leading: 16, bottom: 16, trailing: 16),
-        onTapMute: @escaping () -> Void,
->>>>>>> dbee23ae
         onTapExit: (() -> Void)? = nil,
         @MapViewContentBuilder makeMapContent: @escaping () -> [StyleLayerDefinition] = { [] },
         mapViewModifiers: @escaping (_ view: MapView<T>, _ isNavigating: Bool) -> MapView<T> = { transferView, _ in
@@ -94,11 +81,8 @@
         self.makeViewController = makeViewController
         self.styleURL = styleURL
         self.navigationState = navigationState
-<<<<<<< HEAD
+        self.isMuted = isMuted
         self.calculateSpeedLimit = calculateSpeedLimit
-=======
-        self.isMuted = isMuted
->>>>>>> dbee23ae
         self.minimumSafeAreaInsets = minimumSafeAreaInsets
         self.onTapMute = onTapMute
         self.onTapExit = onTapExit
@@ -138,15 +122,11 @@
                     LandscapeNavigationOverlayView(
                         navigationState: navigationState,
                         speedLimit: speedLimit,
-<<<<<<< HEAD
-                        showZoom: showZoom,
-=======
                         speedLimitStyle: speedLimitStyle,
                         isMuted: isMuted,
                         showMute: navigationState?.isNavigating == true,
                         onMute: onTapMute,
                         showZoom: true,
->>>>>>> dbee23ae
                         onZoomIn: { camera.incrementZoom(by: 1) },
                         onZoomOut: { camera.incrementZoom(by: -1) },
                         showCentering: !camera.isTrackingUserLocationWithCourse,
@@ -168,15 +148,11 @@
                     PortraitNavigationOverlayView(
                         navigationState: navigationState,
                         speedLimit: speedLimit,
-<<<<<<< HEAD
-                        showZoom: showZoom,
-=======
                         speedLimitStyle: speedLimitStyle,
                         isMuted: isMuted,
                         showMute: navigationState?.isNavigating == true,
                         onMute: onTapMute,
                         showZoom: true,
->>>>>>> dbee23ae
                         onZoomIn: { camera.incrementZoom(by: 1) },
                         onZoomOut: { camera.incrementZoom(by: -1) },
                         showCentering: !camera.isTrackingUserLocationWithCourse,
@@ -208,7 +184,6 @@
     }
 }
 
-<<<<<<< HEAD
 extension DynamicallyOrientingNavigationView where T == MLNMapViewController {
     /// Create a dynamically orienting navigation view. This view automatically arranges child views for both portait
     /// and landscape orientations.
@@ -251,51 +226,9 @@
         self.onTapExit = onTapExit
         self.locationProviding = locationProviding
         userLayers = makeMapContent
-=======
-#Preview("Portrait Navigation View (Imperial)") {
-    // TODO: Make map URL configurable but gitignored
-    let state = NavigationState.modifiedPedestrianExample(droppingNWaypoints: 4)
-
-    let formatter = MKDistanceFormatter()
-    formatter.locale = Locale(identifier: "en-US")
-    formatter.units = .imperial
-
-    guard case let .navigating(_, snappedUserLocation: userLocation, _, _, _, _, _, _, _) = state.tripState else {
-        return EmptyView()
-    }
-
-    return DynamicallyOrientingNavigationView(
-        styleURL: URL(string: "https://demotiles.maplibre.org/style.json")!,
-        camera: .constant(.center(userLocation.clLocation.coordinate, zoom: 12)),
-        navigationState: state,
-        isMuted: true,
-        onTapMute: {}
-    )
-    .navigationFormatterCollection(FoundationFormatterCollection(distanceFormatter: formatter))
-}
-
-#Preview("Portrait Navigation View (Metric)") {
-    // TODO: Make map URL configurable but gitignored
-    let state = NavigationState.modifiedPedestrianExample(droppingNWaypoints: 4)
-    let formatter = MKDistanceFormatter()
-    formatter.locale = Locale(identifier: "en-US")
-    formatter.units = .metric
->>>>>>> dbee23ae
 
         _camera = camera
         self.navigationCamera = navigationCamera
         self.mapViewModifiers = mapViewModifiers
     }
-<<<<<<< HEAD
-=======
-
-    return DynamicallyOrientingNavigationView(
-        styleURL: URL(string: "https://demotiles.maplibre.org/style.json")!,
-        camera: .constant(.center(userLocation.clLocation.coordinate, zoom: 12)),
-        navigationState: state,
-        isMuted: true,
-        onTapMute: {}
-    )
-    .navigationFormatterCollection(FoundationFormatterCollection(distanceFormatter: formatter))
->>>>>>> dbee23ae
 }