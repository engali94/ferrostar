--- conflicted
+++ resolved
@@ -58,21 +58,6 @@
         return annotationJson
     }
 
-<<<<<<< HEAD
-    /// The current geometry segment's annotations.
-    ///
-    /// A segment is the line between two coordinates on the geometry.
-    ///
-    /// - Parameter type: The type to decode the annotation json string to.
-    /// - Returns: The decoded type.
-    public func currentAnnotation<T: Decodable>(as type: T.Type) throws -> T? {
-        // TODO: This ideally goes away if we can convert the annotationJson to bytes.
-        guard let data = currentAnnotationJSON?.data(using: .utf8) else {
-            return nil
-        }
-
-        return try JSONDecoder().decode(type, from: data)
-=======
     public var isNavigating: Bool {
         switch tripState {
         case .navigating:
@@ -80,6 +65,5 @@
         case .complete, .idle:
             false
         }
->>>>>>> dbee23ae
     }
 }